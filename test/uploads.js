'use strict';

var async = require('async');
var	assert = require('assert');
var nconf = require('nconf');
var path = require('path');

var db = require('./mocks/databasemock');
var categories = require('../src/categories');
var topics = require('../src/topics');
var user = require('../src/user');
var groups = require('../src/groups');
var privileges = require('../src/privileges');
var meta = require('../src/meta');
var helpers = require('./helpers');


describe('Upload Controllers', function () {
	var tid;
	var cid;
	var pid;
	var adminUid;
	var regularUid;

	before(function (done) {
		async.series({
			category: function (next) {
				categories.create({
					name: 'Test Category',
					description: 'Test category created by testing script',
				}, next);
			},
			adminUid: function (next) {
				user.create({ username: 'admin', password: 'barbar' }, next);
			},
			regularUid: function (next) {
				user.create({ username: 'regular', password: 'zugzug' }, next);
			},
		}, function (err, results) {
			if (err) {
				return done(err);
			}
			adminUid = results.adminUid;
			regularUid = results.regularUid;
			cid = results.category.cid;

			topics.post({ uid: adminUid, title: 'test topic title', content: 'test topic content', cid: results.category.cid }, function (err, result) {
				tid = result.topicData.tid;
				pid = result.postData.pid;
				done(err);
			});
		});
	});

	describe('regular user uploads', function () {
		var jar;
		var csrf_token;

		before(function (done) {
			helpers.loginUser('regular', 'zugzug', function (err, _jar, io, _csrf_token) {
				assert.ifError(err);
				jar = _jar;
				csrf_token = _csrf_token;
				privileges.categories.give(['upload:post:file'], cid, 'registered-users', done);
			});
		});

		it('should upload a profile picture', function (done) {
			helpers.uploadFile(nconf.get('url') + '/api/user/regular/uploadpicture', path.join(__dirname, '../test/files/test.png'), {}, jar, csrf_token, function (err, res, body) {
				assert.ifError(err);
				assert.equal(res.statusCode, 200);
				assert(Array.isArray(body));
				assert.equal(body.length, 1);
				assert.equal(body[0].url, '/assets/uploads/profile/' + regularUid + '-profileavatar.png');
				done();
			});
		});

		it('should upload an image to a post', function (done) {
<<<<<<< HEAD
			helpers.uploadFile(nconf.get('url') + '/api/post/upload', path.join(__dirname, '../public/logo.png'), { cid: cid }, jar, csrf_token, function (err, res, body) {
=======
			helpers.uploadFile(nconf.get('url') + '/api/post/upload', path.join(__dirname, '../test/files/test.png'), {cid: cid}, jar, csrf_token, function (err, res, body) {
>>>>>>> cfc8884c
				assert.ifError(err);
				assert.equal(res.statusCode, 200);
				assert(Array.isArray(body));
				assert(body[0].path);
				assert(body[0].url);
				done();
			});
		});


		it('should upload a file to a post', function (done) {
			meta.config.allowFileUploads = 1;
<<<<<<< HEAD
			helpers.uploadFile(nconf.get('url') + '/api/post/upload', path.join(__dirname, '../public/503.html'), { cid: cid }, jar, csrf_token, function (err, res, body) {
=======
			helpers.uploadFile(nconf.get('url') + '/api/post/upload', path.join(__dirname, '../test/files/503.html'), {cid: cid}, jar, csrf_token, function (err, res, body) {
>>>>>>> cfc8884c
				assert.ifError(err);
				assert.equal(res.statusCode, 200);
				assert(Array.isArray(body));
				assert(body[0].path);
				assert(body[0].url);
				done();
			});
		});
	});


	describe('admin uploads', function () {
		var jar;
		var csrf_token;

		before(function (done) {
			helpers.loginUser('admin', 'barbar', function (err, _jar, io, _csrf_token) {
				assert.ifError(err);
				jar = _jar;
				csrf_token = _csrf_token;
				groups.join('administrators', adminUid, done);
			});
		});

		it('should upload site logo', function (done) {
			helpers.uploadFile(nconf.get('url') + '/api/admin/uploadlogo', path.join(__dirname, '../test/files/test.png'), {}, jar, csrf_token, function (err, res, body) {
				assert.ifError(err);
				assert.equal(res.statusCode, 200);
				assert(Array.isArray(body));
				assert.equal(body[0].url, '/assets/uploads/system/site-logo.png');
				done();
			});
		});

		it('should upload category image', function (done) {
<<<<<<< HEAD
			helpers.uploadFile(nconf.get('url') + '/api/admin/category/uploadpicture', path.join(__dirname, '../public/logo.png'), { params: JSON.stringify({ cid: cid }) }, jar, csrf_token, function (err, res, body) {
=======
			helpers.uploadFile(nconf.get('url') + '/api/admin/category/uploadpicture', path.join(__dirname, '../test/files/test.png'), {params: JSON.stringify({cid: cid})}, jar, csrf_token, function (err, res, body) {
>>>>>>> cfc8884c
				assert.ifError(err);
				assert.equal(res.statusCode, 200);
				assert(Array.isArray(body));
				assert.equal(body[0].url, '/assets/uploads/category/category-1.png');
				done();
			});
		});

		it('should upload favicon', function (done) {
			helpers.uploadFile(nconf.get('url') + '/api/admin/uploadfavicon', path.join(__dirname, '../test/files/favicon.ico'), {}, jar, csrf_token, function (err, res, body) {
				assert.ifError(err);
				assert.equal(res.statusCode, 200);
				assert(Array.isArray(body));
				assert.equal(body[0].url, '/assets/uploads/system/favicon.ico');
				done();
			});
		});

		it('should upload touch icon', function (done) {
			helpers.uploadFile(nconf.get('url') + '/api/admin/uploadTouchIcon', path.join(__dirname, '../test/files/test.png'), {}, jar, csrf_token, function (err, res, body) {
				assert.ifError(err);
				assert.equal(res.statusCode, 200);
				assert(Array.isArray(body));
				assert.equal(body[0].url, '/assets/uploads/system/touchicon-orig.png');
				done();
			});
		});
	});


	after(function (done) {
		db.emptydb(done);
	});
});<|MERGE_RESOLUTION|>--- conflicted
+++ resolved
@@ -77,11 +77,7 @@
 		});
 
 		it('should upload an image to a post', function (done) {
-<<<<<<< HEAD
-			helpers.uploadFile(nconf.get('url') + '/api/post/upload', path.join(__dirname, '../public/logo.png'), { cid: cid }, jar, csrf_token, function (err, res, body) {
-=======
-			helpers.uploadFile(nconf.get('url') + '/api/post/upload', path.join(__dirname, '../test/files/test.png'), {cid: cid}, jar, csrf_token, function (err, res, body) {
->>>>>>> cfc8884c
+			helpers.uploadFile(nconf.get('url') + '/api/post/upload', path.join(__dirname, '../test/files/test.png'), { cid: cid }, jar, csrf_token, function (err, res, body) {
 				assert.ifError(err);
 				assert.equal(res.statusCode, 200);
 				assert(Array.isArray(body));
@@ -94,11 +90,7 @@
 
 		it('should upload a file to a post', function (done) {
 			meta.config.allowFileUploads = 1;
-<<<<<<< HEAD
-			helpers.uploadFile(nconf.get('url') + '/api/post/upload', path.join(__dirname, '../public/503.html'), { cid: cid }, jar, csrf_token, function (err, res, body) {
-=======
-			helpers.uploadFile(nconf.get('url') + '/api/post/upload', path.join(__dirname, '../test/files/503.html'), {cid: cid}, jar, csrf_token, function (err, res, body) {
->>>>>>> cfc8884c
+			helpers.uploadFile(nconf.get('url') + '/api/post/upload', path.join(__dirname, '../test/files/503.html'), { cid: cid }, jar, csrf_token, function (err, res, body) {
 				assert.ifError(err);
 				assert.equal(res.statusCode, 200);
 				assert(Array.isArray(body));
@@ -134,11 +126,7 @@
 		});
 
 		it('should upload category image', function (done) {
-<<<<<<< HEAD
-			helpers.uploadFile(nconf.get('url') + '/api/admin/category/uploadpicture', path.join(__dirname, '../public/logo.png'), { params: JSON.stringify({ cid: cid }) }, jar, csrf_token, function (err, res, body) {
-=======
-			helpers.uploadFile(nconf.get('url') + '/api/admin/category/uploadpicture', path.join(__dirname, '../test/files/test.png'), {params: JSON.stringify({cid: cid})}, jar, csrf_token, function (err, res, body) {
->>>>>>> cfc8884c
+			helpers.uploadFile(nconf.get('url') + '/api/admin/category/uploadpicture', path.join(__dirname, '../test/files/test.png'), { params: JSON.stringify({ cid: cid }) }, jar, csrf_token, function (err, res, body) {
 				assert.ifError(err);
 				assert.equal(res.statusCode, 200);
 				assert(Array.isArray(body));
