{
    "name": "nodebb",
    "license": "GPL-3.0",
    "description": "NodeBB Forum",
    "version": "3.8.3",
    "homepage": "https://www.nodebb.org",
    "repository": {
        "type": "git",
        "url": "https://github.com/NodeBB/NodeBB/"
    },
    "main": "app.js",
    "scripts": {
        "start": "node loader.js",
        "lint": "eslint --cache ./nodebb .",
        "test": "nyc --reporter=html --reporter=text-summary mocha",
        "coverage": "nyc report --reporter=text-lcov > ./coverage/lcov.info",
        "coveralls": "nyc report --reporter=text-lcov | coveralls && rm -r coverage"
    },
    "nyc": {
        "exclude": [
            "src/upgrades/*",
            "test/*"
        ]
    },
    "lint-staged": {
        "*.js": [
            "eslint --fix"
        ]
    },
    "dependencies": {
        "@adactive/bootstrap-tagsinput": "0.8.2",
        "@fontsource/inter": "5.0.19",
        "@fontsource/poppins": "5.0.14",
        "@fortawesome/fontawesome-free": "6.5.2",
        "@isaacs/ttlcache": "1.4.1",
        "@nodebb/spider-detector": "2.0.3",
        "@popperjs/core": "2.11.8",
        "ace-builds": "1.35.3",
        "archiver": "7.0.1",
        "async": "3.2.5",
        "autoprefixer": "10.4.19",
        "bcryptjs": "2.4.3",
        "benchpressjs": "2.5.1",
        "body-parser": "1.20.2",
        "bootbox": "6.0.0",
        "bootstrap": "5.3.3",
        "bootswatch": "5.3.3",
        "chalk": "4.1.2",
        "chart.js": "4.4.3",
        "cli-graph": "3.2.2",
        "clipboard": "2.0.11",
        "colors": "1.4.0",
        "commander": "12.0.0",
        "compare-versions": "6.1.1",
        "compression": "1.7.4",
        "connect-flash": "0.1.1",
        "connect-mongo": "5.1.0",
        "connect-multiparty": "2.2.0",
        "connect-pg-simple": "9.0.1",
        "connect-redis": "7.1.1",
        "cookie-parser": "1.4.6",
        "cron": "3.1.7",
        "cropperjs": "1.6.2",
        "csrf-sync": "4.0.3",
        "daemon": "1.1.0",
        "diff": "5.2.0",
        "esbuild": "0.23.0",
        "express": "4.19.2",
        "express-session": "1.18.0",
        "express-useragent": "1.0.15",
        "fetch-cookie": "3.0.1",
        "file-loader": "6.2.0",
        "fs-extra": "11.2.0",
        "graceful-fs": "4.2.11",
        "helmet": "7.1.0",
        "html-to-text": "9.0.5",
        "imagesloaded": "5.0.0",
        "ipaddr.js": "2.2.0",
        "jquery": "3.7.1",
        "jquery-deserialize": "2.0.0",
        "jquery-form": "4.3.0",
        "jquery-serializeobject": "1.0.0",
        "jquery-ui": "1.13.3",
        "jsesc": "3.0.2",
        "json2csv": "5.0.7",
        "jsonwebtoken": "9.0.2",
        "lodash": "4.17.21",
        "logrotate-stream": "0.2.9",
        "lru-cache": "10.4.3",
        "mime": "3.0.0",
        "mkdirp": "3.0.1",
        "mongodb": "6.8.0",
        "morgan": "1.10.0",
        "mousetrap": "1.6.5",
        "multiparty": "4.2.3",
        "nconf": "0.12.1",
        "nodebb-plugin-2factor": "7.5.3",
        "nodebb-plugin-composer-default": "10.2.36",
        "nodebb-plugin-dbsearch": "6.2.5",
        "nodebb-plugin-emoji": "5.1.15",
        "nodebb-plugin-emoji-android": "4.0.0",
        "nodebb-plugin-markdown": "12.2.8",
        "nodebb-plugin-mentions": "4.4.3",
        "nodebb-plugin-ntfy": "1.7.4",
        "nodebb-plugin-spam-be-gone": "2.2.2",
        "nodebb-rewards-essentials": "1.0.0",
        "nodebb-theme-harmony": "1.2.63",
        "nodebb-theme-lavender": "7.1.8",
        "nodebb-theme-peace": "2.2.6",
        "nodebb-theme-persona": "13.3.25",
<<<<<<< HEAD
        "nodebb-widget-essentials": "7.0.17",
        "nodemailer": "6.9.14",
=======
        "nodebb-widget-essentials": "7.0.18",
        "nodemailer": "6.9.13",
>>>>>>> d1663ac2
        "nprogress": "0.2.0",
        "passport": "0.7.0",
        "passport-http-bearer": "1.0.1",
        "passport-local": "1.0.0",
        "pg": "8.12.0",
        "pg-cursor": "2.11.0",
        "postcss": "8.4.39",
        "postcss-clean": "1.2.0",
        "progress-webpack-plugin": "1.0.16",
        "prompt": "1.3.0",
        "ioredis": "5.4.1",
        "rimraf": "5.0.9",
        "rss": "1.2.2",
        "rtlcss": "4.1.1",
        "sanitize-html": "2.13.0",
        "sass": "1.77.8",
        "semver": "7.6.3",
        "serve-favicon": "2.5.0",
        "sharp": "0.32.6",
        "sitemap": "8.0.0",
        "socket.io": "4.7.5",
        "socket.io-client": "4.7.5",
        "@socket.io/redis-adapter": "8.3.0",
        "sortablejs": "1.15.2",
        "spdx-license-list": "6.9.0",
        "terser-webpack-plugin": "5.3.10",
        "textcomplete": "0.18.2",
        "textcomplete.contenteditable": "0.1.1",
        "timeago": "1.6.7",
        "tinycon": "0.6.8",
        "toobusy-js": "0.5.1",
        "tough-cookie": "4.1.4",
        "validator": "13.12.0",
        "webpack": "5.93.0",
        "webpack-merge": "6.0.1",
        "winston": "3.13.1",
        "workerpool": "9.1.3",
        "xml": "1.0.1",
        "xregexp": "5.1.1",
        "yargs": "17.7.2",
        "zxcvbn": "4.4.2"
    },
    "devDependencies": {
        "@apidevtools/swagger-parser": "10.1.0",
        "@commitlint/cli": "19.3.0",
        "@commitlint/config-angular": "19.3.0",
        "coveralls": "3.1.1",
        "eslint": "8.57.0",
        "eslint-config-nodebb": "0.2.1",
        "eslint-plugin-import": "2.29.1",
        "grunt": "1.6.1",
        "grunt-contrib-watch": "1.1.0",
        "husky": "8.0.3",
        "jsdom": "24.1.0",
        "lint-staged": "15.2.7",
        "mocha": "10.6.0",
        "mocha-lcov-reporter": "1.3.0",
        "mockdate": "3.0.5",
        "nyc": "17.0.0",
        "smtp-server": "3.13.4"
    },
    "optionalDependencies": {
        "sass-embedded": "1.77.8"
    },
    "resolutions": {
        "*/jquery": "3.7.1"
    },
    "bugs": {
        "url": "https://github.com/NodeBB/NodeBB/issues"
    },
    "engines": {
        "node": ">=18"
    },
    "maintainers": [
        {
            "name": "Julian Lam",
            "email": "julian@nodebb.org",
            "url": "https://github.com/julianlam"
        },
        {
            "name": "Barış Soner Uşaklı",
            "email": "baris@nodebb.org",
            "url": "https://github.com/barisusakli"
        }
    ]
}<|MERGE_RESOLUTION|>--- conflicted
+++ resolved
@@ -108,13 +108,8 @@
         "nodebb-theme-lavender": "7.1.8",
         "nodebb-theme-peace": "2.2.6",
         "nodebb-theme-persona": "13.3.25",
-<<<<<<< HEAD
-        "nodebb-widget-essentials": "7.0.17",
+        "nodebb-widget-essentials": "7.0.18",
         "nodemailer": "6.9.14",
-=======
-        "nodebb-widget-essentials": "7.0.18",
-        "nodemailer": "6.9.13",
->>>>>>> d1663ac2
         "nprogress": "0.2.0",
         "passport": "0.7.0",
         "passport-http-bearer": "1.0.1",
