--- conflicted
+++ resolved
@@ -103,11 +103,7 @@
         "nodebb-theme-harmony": "1.0.26",
         "nodebb-theme-lavender": "7.0.9",
         "nodebb-theme-peace": "2.0.25",
-<<<<<<< HEAD
         "nodebb-theme-persona": "13.0.67",
-=======
-        "nodebb-theme-persona": "13.0.7",
->>>>>>> 97ff1f11
         "nodebb-widget-essentials": "7.0.12",
         "nodemailer": "6.9.2",
         "nprogress": "0.2.0",
