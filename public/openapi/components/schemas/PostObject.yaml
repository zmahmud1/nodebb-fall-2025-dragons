PostObject:
  description: A single post in the array returned from `Posts.getPostSummaryByPids`
  type: object
  required:
    - pid
  properties:
    pid:
      type: number
    tid:
      type: number
      description: A topic identifier
    toPid:
      type: number
      description: The post that this post is in reply to
      nullable: true
    url:
      type: string
      description: |
        A permalink to the post content.
        For posts received via ActivityPub, it is the url of the original piece of content.
    content:
      type: string
    sourceContent:
      type: string
      nullable: true
    uid:
      type: number
      description: A user identifier
    timestamp:
      type: number
    deleted:
      type: boolean
    upvotes:
      type: number
    downvotes:
      type: number
    votes:
      type: number
<<<<<<< HEAD
    pinned:
      type: number
      description: Whether the post is pinned (1) or not (0)
=======
    answered: 
      type: boolean 
      description: Whether this post has been marked as the accepted answer
>>>>>>> d2029c1f
    timestampISO:
      type: string
      description: An ISO 8601 formatted date string (complementing `timestamp`)
    user:
      type: object
      properties:
        uid:
          type: number
          description: A user identifier
        isLocal:
          type: boolean
          description: Whether the user belongs to the local installation or not.
        username:
          type: string
          description: A friendly name for a given user account
        displayname:
          type: string
          description: This is either username or fullname depending on forum and user settings
        userslug:
          type: string
          description: An URL-safe variant of the username (i.e. lower-cased, spaces
            removed, etc.)
        picture:
          type: string
          nullable: true
        status:
          type: string
        icon:text:
          type: string
          description: A single-letter representation of a username. This is used in the
            auto-generated icon given to users without
            an avatar
        icon:bgColor:
          type: string
          description: A six-character hexadecimal colour code assigned to the user. This
            value is used in conjunction with
            `icon:text` for the user's auto-generated
            icon
          example: "#f44336"
    topic:
      type: object
      properties:
        uid:
          type: number
          description: A user identifier
        tid:
          type: number
          description: A topic identifier
        title:
          type: string
        cid:
          type: number
          description: A category identifier
        slug:
          type: string
        deleted:
          type: number
        scheduled:
          type: number
        timestamp:
          type: number
        timestampISO:
          type: string
          description: An ISO 8601 formatted date string (complementing `timestamp`)
        postcount:
          type: number
        mainPid:
          type: number
          description: The post id of the first post in this topic (also called the
            "original post")
        teaserPid:
          type: number
          description: The post id of the teaser (the most recent post, depending on settings)
          nullable: true
        titleRaw:
          type: string
        oldTitle:
          type: string
        isMainPost:
          type: boolean
        renamed:
          type: boolean
        tags:
          type: array
          items:
            $ref: ../../components/schemas/TagObject.yaml#/TagObject
      required:
        - uid
        - tid
        - cid
        - title
        - slug
    category:
      type: object
      properties:
        cid:
          type: number
          description: A category identifier
        name:
          type: string
        icon:
          type: string
        slug:
          type: string
        parentCid:
          type: number
          description: The category identifier for the category that is the immediate
            ancestor of the current category
        bgColor:
          type: string
        color:
          type: string
        backgroundImage:
          nullable: true
        imageClass:
          nullable: true
          type: string
    isMainPost:
      type: boolean
    replies:
      type: number
PostDataObject:
  description: The output as returned from `Posts.getPostsData`
  allOf:
    - type: object
      properties:
        pid:
          type: number
        uid:
          type: number
          description: A user identifier
        tid:
          type: number
          description: A topic identifier
        content:
          type: string
        answered: 
          type: boolean 
        timestamp:
          type: number
        votes:
          type: number
        pinned:
          type: number
          description: Whether the post is pinned (1) or not (0)
        deleted:
          type: number
        upvotes:
          type: number
        downvotes:
          type: number
        announces:
          type: number
        bookmarks:
          type: number
        deleterUid:
          type: number
        edited:
          type: number
        timestampISO:
          type: string
          description: An ISO 8601 formatted date string (complementing `timestamp`)
        editedISO:
          type: string
        index:
          type: number
        user:
          type: object
          properties:
            uid:
              type: number
              description: A user identifier
            isLocal:
              type: boolean
              description: Whether the user belongs to the local installation or not.
            username:
              type: string
              description: A friendly name for a given user account
            displayname:
              type: string
              description: This is either username or fullname depending on forum and user settings
            userslug:
              type: string
              description: An URL-safe variant of the username (i.e. lower-cased, spaces
                removed, etc.)
            reputation:
              type: number
            postcount:
              type: number
            topiccount:
              type: number
            picture:
              type: string
              nullable: true
            signature:
              type: string
            banned:
              type: number
            banned:expire:
              type: number
            status:
              type: string
            lastonline:
              type: number
            groupTitle:
              nullable: true
              type: string
            groupTitleArray:
              type: array
              items:
                type: string
            muted:
              type: boolean
              description: Whether or not the user has been muted.
            mutedUntil:
              type: number
              description: A UNIX timestamp representing the moment a muted state will be lifted.
              nullable: true
            icon:text:
              type: string
              description: A single-letter representation of a username. This is used in the
                auto-generated icon given to users without
                an avatar
            icon:bgColor:
              type: string
              description: A six-character hexadecimal colour code assigned to the user. This
                value is used in conjunction with
                `icon:text` for the user's auto-generated
                icon
              example: "#f44336"
            lastonlineISO:
              type: string
            banned_until:
              type: number
            banned_until_readable:
              type: string
            selectedGroups:
              type: array
              items:
                type: object
                properties:
                  name:
                    type: string
                  slug:
                    type: string
                  labelColor:
                    type: string
                  textColor:
                    type: string
                  icon:
                    type: string
                  userTitle:
                    type: string
            custom_profile_info:
              type: array
              items:
                type: object
                properties:
                  content:
                    type: string
                    description: HTML that is injected into `topic.tpl` of themes that support custom profile info
        editor:
          nullable: true
        bookmarked:
          type: boolean
        upvoted:
          type: boolean
        downvoted:
          type: boolean
        attachments:
          type: array
        replies:
          type: object
          properties:
            hasMore:
              type: boolean
            users:
              type: array
              items:
                type: object
                properties:
                  username:
                    type: string
                    description: A friendly name for a given user account
                  userslug:
                    type: string
                    description: An URL-safe variant of the username (i.e. lower-cased, spaces
                      removed, etc.)
                  picture:
                    type: string
                  uid:
                    type: number
                    description: A user identifier
                  icon:text:
                    type: string
                    description: A single-letter representation of a username. This is used in the
                      auto-generated icon given to users without
                      an avatar
                  icon:bgColor:
                    type: string
                    description: A six-character hexadecimal colour code assigned to the user. This
                      value is used in conjunction with
                      `icon:text` for the user's auto-generated
                      icon
                    example: "#f44336"
                  administrator:
                    type: boolean
            text:
              type: string
            count:
              type: number
            hasSingleImmediateReply:
              type: boolean
        selfPost:
          type: boolean
        events:
          type: array
          items:
            type: object
            properties:
              type:
                type: string
              id:
                type: number
              timestamp:
                type: number
              timestampISO:
                type: string
        topicOwnerPost:
          type: boolean
        display_edit_tools:
          type: boolean
        display_delete_tools:
          type: boolean
        display_moderator_tools:
          type: boolean
        display_move_tools:
          type: boolean
        display_post_menu:
          type: boolean
        flagId:
          type: number
          description: The flag identifier, if this particular post has been flagged before
    - type: object
      description: Optional properties that may or may not be present (except for `pid`, which is always present, and is only here as a hack to pass validation)
      properties:
        pid:
          type: number
          description: A post identifier
        sourceContent:
          type: string
          description: The markdown equivalent of a remote post content, as received (or fetched) from the remote site.
      required:
        - pid<|MERGE_RESOLUTION|>--- conflicted
+++ resolved
@@ -36,15 +36,12 @@
       type: number
     votes:
       type: number
-<<<<<<< HEAD
     pinned:
       type: number
       description: Whether the post is pinned (1) or not (0)
-=======
     answered: 
       type: boolean 
       description: Whether this post has been marked as the accepted answer
->>>>>>> d2029c1f
     timestampISO:
       type: string
       description: An ISO 8601 formatted date string (complementing `timestamp`)
