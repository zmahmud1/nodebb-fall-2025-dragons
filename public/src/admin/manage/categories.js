--- conflicted
+++ resolved
@@ -1,15 +1,7 @@
 "use strict";
 /*global define, socket, app, bootbox, templates, ajaxify, RELATIVE_PATH*/
 
-<<<<<<< HEAD
 define('admin/manage/categories', function() {
-=======
-define('admin/manage/categories', [
-	'uploader',
-	'iconSelect',
-	'admin/modules/colorpicker'
-], function(uploader, iconSelect, colorpicker) {
->>>>>>> f928b879
 	var	Categories = {};
 
 	Categories.init = function() {
@@ -64,13 +56,7 @@
 				name: $('#inputName').val(),
 				description: $('#inputDescription').val(),
 				icon: $('#new-category-modal i').attr('value'),
-<<<<<<< HEAD
-				bgColor: '#0059b2',
-				color: '#fff',
-				order: $('#disabled-categories').children().length + 1
-=======
-				order: $('.admin-categories #entry-container').children().length + 1
->>>>>>> f928b879
+				order: $('#active-categories').children().length + 1
 			};
 
 			saveNew(category);
@@ -95,323 +81,8 @@
 			});
 		}
 
-<<<<<<< HEAD
 		$('#addNew').on('click', showCreateCategoryModal);
 		$('#create-category-btn').on('click', createNewCategory);
-=======
-		function enableColorPicker(idx, inputEl) {
-			var $inputEl = $(inputEl),
-				previewEl = $inputEl.parents('[data-cid]').find('.preview-box');
-
-			colorpicker.enable($inputEl, function(hsb, hex) {
-				if ($inputEl.attr('data-name') === 'bgColor') {
-					previewEl.css('background', '#' + hex);
-				} else if ($inputEl.attr('data-name') === 'color') {
-					previewEl.css('color', '#' + hex);
-				}
-
-				modified($inputEl[0]);
-			});
-		}
-
-		function setupEditTargets() {
-			$('[data-edit-target]').on('click', function() {
-				var $this = $(this),
-					target = $($this.attr('data-edit-target'));
-
-				$this.addClass('hide');
-				target.removeClass('hide').on('blur', function() {
-					$this.removeClass('hide').children('span').html(this.value);
-					$(this).addClass('hide');
-				}).val($this.children('span').html());
-
-				target.focus();
-			});
-		}
-
-		$(function() {
-			var url = window.location.href,
-				parts = url.split('/'),
-				active = parts[parts.length - 1];
-
-			$('.nav-pills li').removeClass('active');
-			$('.nav-pills li a').each(function() {
-				var $this = $(this);
-				if ($this.attr('href').match(active)) {
-					$this.parent().addClass('active');
-					return false;
-				}
-			});
-
-
-			$('#addNew').on('click', showCreateCategoryModal);
-			$('#create-category-btn').on('click', createNewCategory);
-
-			$('#entry-container, #new-category-modal').on('click', '.icon', function(ev) {
-				iconSelect.init($(this).find('i'), modified);
-			});
-
-			$('.admin-categories form input, .admin-categories form select').on('change', function(ev) {
-				modified(ev.target);
-			});
-
-			$('.dropdown').on('click', '[data-disabled]', function(ev) {
-				var btn = $(this),
-					categoryRow = btn.parents('li'),
-					cid = categoryRow.attr('data-cid'),
-					disabled = btn.attr('data-disabled') === 'false' ? '1' : '0';
-
-				categoryRow.remove();
-				modified_categories[cid] = modified_categories[cid] || {};
-				modified_categories[cid].disabled = disabled;
-
-				save();
-				return false;
-			});
-
-			// Colour Picker
-			$('[data-name="bgColor"], [data-name="color"]').each(enableColorPicker);
-
-			$('.admin-categories').on('click', '.save', save);
-			$('.admin-categories').on('click', '.purge', function() {
-				var categoryRow = $(this).parents('li[data-cid]');
-				var	cid = categoryRow.attr('data-cid');
-
-				bootbox.confirm('Do you really want to purge this category "' + categoryRow.find('#cid-' + cid + '-name').val() + '"?<br/><strong class="text-danger">Warning!</strong> All topics and posts in this category will be purged!', function(confirm) {
-					if (!confirm) {
-						return;
-					}
-					socket.emit('admin.categories.purge', cid, function(err) {
-						if (err) {
-							return app.alertError(err.message);
-						}
-						app.alertSuccess('Category purged!');
-						categoryRow.remove();
-					});
-				});
-			});
-
-			$('.admin-categories').on('click', '.duplicate', function() {
-				var inputs = $(this).parents('li[data-cid]').find('[data-name]'),
-					data = {};
-
-				inputs.each(function() {
-					var name = $(this).attr('data-name');
-					switch (name) {
-						case 'icon':
-							data[name] = $(this).attr('value');
-							break;
-						case 'name':
-							data[name] = $(this).val() + ' (copy)';
-							break;
-						default:
-							data[name] = $(this).val();
-					}
-				});
-
-				saveNew(data);
-			});
-
-			$('.admin-categories').on('click', '.permissions', function() {
-				var	cid = $(this).parents('li[data-cid]').attr('data-cid');
-				Categories.launchPermissionsModal(cid);
-				return false;
-			});
-
-
-			$('.admin-categories').on('click', '.upload-button', function() {
-				var inputEl = $(this),
-					cid = inputEl.parents('li[data-cid]').attr('data-cid');
-
-				uploader.open(RELATIVE_PATH + '/api/admin/category/uploadpicture', { cid: cid }, 0, function(imageUrlOnServer) {
-					inputEl.val(imageUrlOnServer);
-					var previewBox = inputEl.parents('li[data-cid]').find('.preview-box');
-					previewBox.css('background', 'url(' + imageUrlOnServer + '?' + new Date().getTime() + ')')
-						.css('background-size', 'cover');
-					modified(inputEl[0]);
-				});
-			});
-
-			$('.admin-categories').on('click', '.delete-image', function() {
-				var parent = $(this).parents('li[data-cid]'),
-					inputEl = parent.find('.upload-button'),
-					preview = parent.find('.preview-box'),
-					bgColor = parent.find('.category_bgColor').val();
-
-				inputEl.val('');
-				modified(inputEl[0]);
-
-				preview.css('background', bgColor);
-
-				$(this).addClass('hide').hide();
-			});
-
-			$('#revertChanges').on('click', function() {
-				ajaxify.refresh();
-			});
-
-			setupEditTargets();
-
-			$('button[data-action="setParent"]').on('click', function() {
-				var cid = $(this).parents('[data-cid]').attr('data-cid'),
-					modal = $('#setParent');
-
-				modal.find('select').val($(this).attr('data-parentCid'));
-				modal.attr('data-cid', cid).modal();
-			});
-
-			$('button[data-action="removeParent"]').on('click', function() {
-				var cid = $(this).parents('[data-cid]').attr('data-cid');
-				var payload= {};
-				payload[cid] = {
-					parentCid: 0
-				};
-				socket.emit('admin.categories.update', payload, function(err) {
-					if (err) {
-						return app.alertError(err.message);
-					}
-					ajaxify.go('admin/manage/categories/active');
-				});
-			});
-
-			$('#setParent [data-cid]').on('click', function() {
-				var modalEl = $('#setParent'),
-					parentCid = $(this).attr('data-cid'),
-					payload = {};
-
-				payload[modalEl.attr('data-cid')] = {
-					parentCid: parentCid
-				};
-
-				socket.emit('admin.categories.update', payload, function(err) {
-					modalEl.one('hidden.bs.modal', function() {
-						ajaxify.go('admin/manage/categories/active');
-					});
-					modalEl.modal('hide');
-				});
-			});
-		});
-	};
-
-	Categories.launchPermissionsModal = function(cid) {
-		var	modal = $('#category-permissions-modal'),
-			searchEl = modal.find('#permission-search'),
-			resultsEl = modal.find('.search-results.users'),
-			groupsResultsEl = modal.find('.search-results.groups'),
-			searchDelay;
-
-		// Clear the search field and results
-		searchEl.val('');
-		resultsEl.html('');
-
-		searchEl.off().on('keyup', function() {
-			var	searchEl = this,
-				liEl;
-
-			clearTimeout(searchDelay);
-
-			searchDelay = setTimeout(function() {
-				socket.emit('admin.categories.search', {
-					username: searchEl.value,
-					cid: cid
-				}, function(err, results) {
-					if(err) {
-						return app.alertError(err.message);
-					}
-
-					templates.parse('admin/partials/categories/users', {
-						users: results
-					}, function(html) {
-						resultsEl.html(html);
-					});
-				});
-			}, 250);
-		});
-
-		Categories.refreshPrivilegeList(cid);
-
-		resultsEl.off().on('click', '[data-priv]', function(e) {
-			var	anchorEl = $(this),
-				uid = anchorEl.parents('li[data-uid]').attr('data-uid'),
-				privilege = anchorEl.attr('data-priv');
-			e.preventDefault();
-			e.stopPropagation();
-
-			socket.emit('admin.categories.setPrivilege', {
-				cid: cid,
-				uid: uid,
-				privilege: privilege,
-				set: !anchorEl.hasClass('active')
-			}, function(err) {
-				if (err) {
-					return app.alertError(err.message);
-				}
-				anchorEl.toggleClass('active', !anchorEl.hasClass('active'));
-				Categories.refreshPrivilegeList(cid);
-			});
-		});
-
-		modal.off().on('click', '.members li > img', function() {
-			searchEl.val($(this).attr('title'));
-			searchEl.keyup();
-		});
-
-		// User Groups and privileges
-		socket.emit('admin.categories.groupsList', cid, function(err, results) {
-			if(err) {
-				return app.alertError(err.message);
-			}
-
-			templates.parse('admin/partials/categories/groups', {
-				groups: results
-			}, function(html) {
-				groupsResultsEl.html(html);
-			});
-		});
-
-		groupsResultsEl.off().on('click', '[data-priv]', function(e) {
-			var	anchorEl = $(this),
-				name = anchorEl.parents('li[data-name]').attr('data-name'),
-				privilege = anchorEl.attr('data-priv');
-			e.preventDefault();
-			e.stopPropagation();
-
-			socket.emit('admin.categories.setGroupPrivilege', {
-				cid: cid,
-				name: name,
-				privilege: privilege,
-				set: !anchorEl.hasClass('active')
-			}, function(err) {
-				if (!err) {
-					anchorEl.toggleClass('active');
-				}
-			});
-		});
-
-		modal.modal();
-	};
-
-	Categories.refreshPrivilegeList = function (cid) {
-		var	modalEl = $('#category-permissions-modal'),
-			memberList = $('.members');
-
-		socket.emit('admin.categories.getPrivilegeSettings', cid, function(err, privilegeList) {
-			var	membersLength = privilegeList.length,
-				liEl, x, userObj;
-
-			memberList.html('');
-			if (membersLength > 0) {
-				for(x = 0; x < membersLength; x++) {
-					userObj = privilegeList[x];
-					liEl = $('<li/>').attr('data-uid', userObj.uid).html('<img src="' + userObj.picture + '" title="' + userObj.username + '" />');
-					memberList.append(liEl);
-				}
-			} else {
-				liEl = $('<li/>').addClass('empty').html('None.');
-				memberList.append(liEl);
-			}
-		});
->>>>>>> f928b879
 	};
 
 	return Categories;
