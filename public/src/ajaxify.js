--- conflicted
+++ resolved
@@ -1,139 +1,135 @@
-var ajaxify = {};
-
-
-(function($) {
-	
-	var location = document.location || window.location,
-		rootUrl = location.protocol + '//' + (location.hostname || location.host) + (location.port ? ':' + location.port : ''),
-		content = null;
-
-	var current_state = null;
-	var executed = {};
-
-	var events = [];
-	ajaxify.register_events = function(new_page_events) {
-		for (var i = 0, ii = events.length; i<ii; i++) {
-			socket.removeAllListeners(events[i]); // optimize this to user removeListener(event, listener) instead.
-		}
-
-		events = new_page_events;
-	};
-
-
-	window.onpopstate = function(event) {
-		// this breaks reloading and results in ajaxify.go calling twice, believe it messes around with sockets. ill come back for you later bitchez
-		// ajaxify.go(document.location.href.replace(rootUrl +'/', ''));
-	};
-
-	ajaxify.go = function(url, callback) {
-
-		// leave room and join global
-		app.enter_room('global');
-
-		var url = url.replace(/\/$/, "");
-		var tpl_url = (url === '' || url === '/') ? 'home' : url.split('/')[0];
-		tpl_url = templates.get_custom_map(tpl_url);
-		
-		if (templates[tpl_url]) {
-			window.history.pushState({}, url, "/" + url);
-
-			jQuery('#footer').fadeOut(100);
-			jQuery('#content').fadeOut(100);
-
-			load_template(function() {
-<<<<<<< HEAD
-=======
-				console.log('called');
->>>>>>> 4b320893
-				exec_body_scripts(content);
-
-				ajaxify.enable();
-				if (callback) {
-					callback();
-				}
-				
-				jQuery('#content, #footer').fadeIn(250);
-			});
-			
-			
-			return true;
-		}
-
-		return false;
-	}
-
-	ajaxify.enable = function() {
-		$('a').unbind('click', ajaxify.onclick).bind('click', ajaxify.onclick);
-	}
-
-	ajaxify.onclick = function(ev) {
-		if (this.href == window.location.href + "#") return;
-		var url = this.href.replace(rootUrl +'/', '');
-
-		if (ajaxify.go(url)) {
-			ev.preventDefault();
-			// return false;	// Uncommenting this breaks event bubbling!
-		}
-	}
-
-	$('document').ready(function() {
-		if (!window.history || !window.history.pushState) return; // no ajaxification for old browsers
-
-		content = content || document.getElementById('content');
-
-		ajaxify.enable();
-	});
-
-	function exec_body_scripts(body_el) {
-		//http://stackoverflow.com/questions/2592092/executing-script-elements-inserted-with-innerhtml
-		// Finds and executes scripts in a newly added element's body.
-		// Needed since innerHTML does not run scripts.
-		//
-		// Argument body_el is an element in the dom.
-
-		function nodeName(elem, name) {
-			return elem.nodeName && elem.nodeName.toUpperCase() === name.toUpperCase();
-		};
-
-		function evalScript(elem) {
-			var data = (elem.text || elem.textContent || elem.innerHTML || "" ),
-			    head = document.getElementsByTagName("head")[0] ||
-			              document.documentElement,
-			    script = document.createElement("script");
-
-			script.type = "text/javascript";
-			try {
-			  // doesn't work on ie...
-			  script.appendChild(document.createTextNode(data));      
-			} catch(e) {
-			  // IE has funky script nodes
-			  script.text = data;
-			}
-
-			head.insertBefore(script, head.firstChild);
-			head.removeChild(script);
-		};
-
-		// main section of function
-		var scripts = [],
-		  script,
-		  children_nodes = body_el.childNodes,
-		  child,
-		  i;
-
-		for (i = 0; children_nodes[i]; i++) {
-		child = children_nodes[i];
-		if (nodeName(child, "script" ) &&
-		  (!child.type || child.type.toLowerCase() === "text/javascript")) {
-		      scripts.push(child);
-		  }
-		}
-
-		for (i = 0; scripts[i]; i++) {
-			script = scripts[i];
-			if (script.parentNode) {script.parentNode.removeChild(script);}
-			evalScript(scripts[i]);
-		}
-	};
-	
+var ajaxify = {};
+
+
+(function($) {
+	
+	var location = document.location || window.location,
+		rootUrl = location.protocol + '//' + (location.hostname || location.host) + (location.port ? ':' + location.port : ''),
+		content = null;
+
+	var current_state = null;
+	var executed = {};
+
+	var events = [];
+	ajaxify.register_events = function(new_page_events) {
+		for (var i = 0, ii = events.length; i<ii; i++) {
+			socket.removeAllListeners(events[i]); // optimize this to user removeListener(event, listener) instead.
+		}
+
+		events = new_page_events;
+	};
+
+
+	window.onpopstate = function(event) {
+		// this breaks reloading and results in ajaxify.go calling twice, believe it messes around with sockets. ill come back for you later bitchez
+		// ajaxify.go(document.location.href.replace(rootUrl +'/', ''));
+	};
+
+	ajaxify.go = function(url, callback) {
+
+		// leave room and join global
+		app.enter_room('global');
+
+		var url = url.replace(/\/$/, "");
+		var tpl_url = (url === '' || url === '/') ? 'home' : url.split('/')[0];
+		tpl_url = templates.get_custom_map(tpl_url);
+		
+		if (templates[tpl_url]) {
+			window.history.pushState({}, url, "/" + url);
+
+			jQuery('#footer').fadeOut(100);
+			jQuery('#content').fadeOut(100);
+
+			load_template(function() {
+				exec_body_scripts(content);
+
+				ajaxify.enable();
+				if (callback) {
+					callback();
+				}
+				
+				jQuery('#content, #footer').fadeIn(250);
+			});
+			
+			
+			return true;
+		}
+
+		return false;
+	}
+
+	ajaxify.enable = function() {
+		$('a').unbind('click', ajaxify.onclick).bind('click', ajaxify.onclick);
+	}
+
+	ajaxify.onclick = function(ev) {
+		if (this.href == window.location.href + "#") return;
+		var url = this.href.replace(rootUrl +'/', '');
+
+		if (ajaxify.go(url)) {
+			ev.preventDefault();
+			// return false;	// Uncommenting this breaks event bubbling!
+		}
+	}
+
+	$('document').ready(function() {
+		if (!window.history || !window.history.pushState) return; // no ajaxification for old browsers
+
+		content = content || document.getElementById('content');
+
+		ajaxify.enable();
+	});
+
+	function exec_body_scripts(body_el) {
+		//http://stackoverflow.com/questions/2592092/executing-script-elements-inserted-with-innerhtml
+		// Finds and executes scripts in a newly added element's body.
+		// Needed since innerHTML does not run scripts.
+		//
+		// Argument body_el is an element in the dom.
+
+		function nodeName(elem, name) {
+			return elem.nodeName && elem.nodeName.toUpperCase() === name.toUpperCase();
+		};
+
+		function evalScript(elem) {
+			var data = (elem.text || elem.textContent || elem.innerHTML || "" ),
+			    head = document.getElementsByTagName("head")[0] ||
+			              document.documentElement,
+			    script = document.createElement("script");
+
+			script.type = "text/javascript";
+			try {
+			  // doesn't work on ie...
+			  script.appendChild(document.createTextNode(data));      
+			} catch(e) {
+			  // IE has funky script nodes
+			  script.text = data;
+			}
+
+			head.insertBefore(script, head.firstChild);
+			head.removeChild(script);
+		};
+
+		// main section of function
+		var scripts = [],
+		  script,
+		  children_nodes = body_el.childNodes,
+		  child,
+		  i;
+
+		for (i = 0; children_nodes[i]; i++) {
+		child = children_nodes[i];
+		if (nodeName(child, "script" ) &&
+		  (!child.type || child.type.toLowerCase() === "text/javascript")) {
+		      scripts.push(child);
+		  }
+		}
+
+		for (i = 0; scripts[i]; i++) {
+			script = scripts[i];
+			if (script.parentNode) {script.parentNode.removeChild(script);}
+			evalScript(scripts[i]);
+		}
+	};
+	
 }(jQuery));