{
	"topic": "Topic",
	"topics": "Topics",

	"no_topics_found": "No topics found!",
	"no_posts_found": "No posts found!",

	"profile": "Profile",
	"posted_by": "Posted by",
	"chat": "Chat",
	"notify_me": "Be notified of new replies in this topic",
	"quote": "Quote",
	"reply": "Reply",
	"edit": "Edit",
	"delete": "Delete",
	"move": "Move",
	"fork": "Fork",
	"banned": "banned",
	"link": "Link",
	"share": "Share",
	"tools": "Tools",
	"flag": "Flag",

	"flag_title": "Flag this post for moderation",
	"deleted_message": "This thread has been deleted. Only users with thread management privileges can see it.",

	"following_topic.title": "Following Topic",
	"following_topic.message": "You will now be receiving notifications when somebody posts to this topic.",
	"not_following_topic.title": "Not Following Topic",
	"not_following_topic.message": "You will no longer receive notifications from this topic.",

	"login_to_subscribe": "Please register or log in in order to subscribe to this topic",

	"watch": "Watch",
	"share_this_post": "Share this Post",

	"thread_tools.title": "Thread Tools",
	"thread_tools.markAsUnreadForAll": "Mark Unread",
	"thread_tools.pin": "Pin Topic",
	"thread_tools.unpin": "Unpin Topic",
	"thread_tools.lock": "Lock Topic",
	"thread_tools.unlock": "Unlock Topic",
	"thread_tools.move": "Move Topic",
	"thread_tools.fork": "Fork Topic",
	"thread_tools.delete": "Delete Topic",
	"thread_tools.restore": "Restore Topic",

	"load_categories": "Loading Categories",
	"disabled_categories_note": "Disabled Categories are greyed out",
	"confirm_move": "Move",
	"confirm_fork": "Fork",

	"favourite": "Favourite",
	"favourites": "Favourites",
	"favourites.not_logged_in.title": "Not Logged In",
	"favourites.not_logged_in.message": "Please log in in order to favourite this post",
	"favourites.has_no_favourites": "You don't have any favourites, favourite some posts to see them here!",

	"vote.not_logged_in.title": "Not Logged In",
	"vote.not_logged_in.message": "Please log in in order to vote",
	"vote.cant_vote_self.title": "Invalid Vote",
	"vote.cant_vote_self.message": "You cannot vote for your own post",

	"loading_more_posts": "Loading More Posts",
	"move_topic": "Move Topic",
	"move_post": "Move Post",
	"fork_topic": "Fork Topic",
	"topic_will_be_moved_to": "This topic will be moved to the category",
	"fork_topic_instruction": "Click the posts you want to fork",
	"fork_no_pids": "No posts selected!",
	"fork_success": "Succesfully forked topic!",

	"reputation": "Reputation",
	"posts": "Posts",

	"composer.title_placeholder": "Enter your topic title here...",
	"composer.write": "Write",
	"composer.preview": "Preview",
	"composer.discard": "Discard",
	"composer.submit": "Submit",
	"composer.replying_to": "Replying to",
	"composer.new_topic": "New Topic",
<<<<<<< HEAD

	"composer.uploading": "uploading...",
	"composer.thumb_url_label": "Paste a topic thumbnail URL",
	"composer.thumb_title": "Add a thumbnail to this topic",
	"composer.thumb_url_placeholder": "http://example.com/thumb.png",
	"composer.thumb_file_label": "Or upload a file",
	"composer.thumb_remove": "Clear fields"
=======
	"composer.drag_and_drop_images": "Drag and Drop Images Here",
	"composer.content_is_parsed_with": "Content is parsed with",
	"composer.upload_instructions": "Upload images by dragging & dropping them."
>>>>>>> bc10080c
}<|MERGE_RESOLUTION|>--- conflicted
+++ resolved
@@ -80,17 +80,14 @@
 	"composer.submit": "Submit",
 	"composer.replying_to": "Replying to",
 	"composer.new_topic": "New Topic",
-<<<<<<< HEAD
 
 	"composer.uploading": "uploading...",
 	"composer.thumb_url_label": "Paste a topic thumbnail URL",
 	"composer.thumb_title": "Add a thumbnail to this topic",
 	"composer.thumb_url_placeholder": "http://example.com/thumb.png",
 	"composer.thumb_file_label": "Or upload a file",
-	"composer.thumb_remove": "Clear fields"
-=======
+	"composer.thumb_remove": "Clear fields",
 	"composer.drag_and_drop_images": "Drag and Drop Images Here",
 	"composer.content_is_parsed_with": "Content is parsed with",
 	"composer.upload_instructions": "Upload images by dragging & dropping them."
->>>>>>> bc10080c
 }