--- conflicted
+++ resolved
@@ -190,7 +190,6 @@
 	var build = require('./src/meta/build');
 	var tasks = [db.init, meta.configs.init, upgrade.run, build.buildAll];
 
-<<<<<<< HEAD
 	if (nconf.get('upgrade') !== true) {
 		// Likely an upgrade script name passed in
 		tasks[2] = async.apply(upgrade.runSingle, nconf.get('upgrade'));
@@ -200,14 +199,6 @@
 	}
 
 	async.series(tasks, function (err) {
-=======
-	async.series([
-		async.apply(db.init),
-		async.apply(meta.configs.init),
-		async.apply(upgrade.upgrade),
-		async.apply(build.buildAll),
-	], function (err) {
->>>>>>> 15542f13
 		if (err) {
 			winston.error(err.stack);
 			process.exit(1);
