--- conflicted
+++ resolved
@@ -7,11 +7,7 @@
 const intFields = [
 	'uid', 'pid', 'tid', 'deleted', 'timestamp',
 	'upvotes', 'downvotes', 'deleterUid', 'edited',
-<<<<<<< HEAD
-	'replies', 'bookmarks', 'announces', 'pinned',
-=======
-	'replies', 'bookmarks', 'announces', 'answered',
->>>>>>> d2029c1f
+	'replies', 'bookmarks', 'announces', 'pinned', 'answered',
 ];
 
 module.exports = function (Posts) {
