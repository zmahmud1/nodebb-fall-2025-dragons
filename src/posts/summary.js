--- conflicted
+++ resolved
@@ -50,12 +50,6 @@
 					},
 					topicsAndCategories: function (next) {
 						getTopicAndCategories(topicKeys, next);
-<<<<<<< HEAD
-=======
-					},
-					indices: function (next) {
-						Posts.getPostIndices(posts, uid, next);
->>>>>>> 4a3c31b2
 					}
 				}, next);
 			},
@@ -64,17 +58,7 @@
 				results.topics = toObject('tid', results.topicsAndCategories.topics);
 				results.categories = toObject('cid', results.topicsAndCategories.categories);
 
-<<<<<<< HEAD
-				posts.forEach(function(post) {
-=======
-				posts.forEach(function (post, i) {
-					post.index = utils.isNumber(results.indices[i]) ? parseInt(results.indices[i], 10) + 1 : 1;
-					post.isMainPost = post.index - 1 === 0;
-					post.deleted = parseInt(post.deleted, 10) === 1;
-					post.upvotes = parseInt(post.upvotes, 10) || 0;
-					post.downvotes = parseInt(post.downvotes, 10) || 0;
-					post.votes = post.upvotes - post.downvotes;
->>>>>>> 4a3c31b2
+				posts.forEach(function (post) {
 					// If the post author isn't represented in the retrieved users' data, then it means they were deleted, assume guest.
 					if (!results.users.hasOwnProperty(post.uid)) {
 						post.uid = 0;
@@ -129,11 +113,7 @@
 	}
 
 	function getTopicAndCategories(topicKeys, callback) {
-<<<<<<< HEAD
-		db.getObjectsFields(topicKeys, ['uid', 'tid', 'title', 'cid', 'slug', 'deleted', 'postcount', 'mainPid'], function(err, topics) {
-=======
-		db.getObjectsFields(topicKeys, ['uid', 'tid', 'title', 'cid', 'slug', 'deleted', 'postcount'], function (err, topics) {
->>>>>>> 4a3c31b2
+		db.getObjectsFields(topicKeys, ['uid', 'tid', 'title', 'cid', 'slug', 'deleted', 'postcount', 'mainPid'], function (err, topics) {
 			if (err) {
 				return callback(err);
 			}
