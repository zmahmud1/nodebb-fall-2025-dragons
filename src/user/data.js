--- conflicted
+++ resolved
@@ -72,16 +72,12 @@
 		fields = fields.slice();
 		ensureRequiredFields(fields, fieldsToRemove);
 
-<<<<<<< HEAD
 		const uniqueUids = _.uniq(uids).filter(uid => isFinite(uid) && uid > 0);
 		const remoteIds = _.uniq(uids).filter(uid => !isFinite(uid));
-
-=======
-		const uniqueUids = _.uniq(uids).filter(uid => uid > 0);
 		if (!customFieldWhiteList) {
 			await User.reloadCustomFieldWhitelist();
 		}
->>>>>>> 2e0b8b32
+
 		const results = await plugins.hooks.fire('filter:user.whitelistFields', {
 			uids: uids,
 			whitelist: _.uniq(fieldWhitelist.concat(customFieldWhiteList)),
