--- conflicted
+++ resolved
@@ -357,15 +357,18 @@
 									if (err || !settings) {
 										return next(err);
 									}
-
+                  var newSettings = {};
 									keys.forEach(function (key) {
 										if (settings[key] && settings[key].indexOf(' | ') === -1) {
-											settings[key] = map[settings[key]] || '';
+											newSettings[key] = map[settings[key]] || '';
 										}
-<<<<<<< HEAD
 									});
-
-									user.saveSettings(uid, settings, next);
+                  
+                  if (Object.keys(newSettings).length) {
+									  user.saveSettings(uid, settings, next);
+                  } else {
+                    setImmediate(next);
+                  }
 								});
 							}, next);
 						}, cb);
@@ -396,27 +399,6 @@
 					function (config, cb) {
 						if (!config) {
 							return cb();
-=======
-										var newSettings = {};
-										keys.forEach(function (key) {
-											if (settings[key] && settings[key].indexOf(' | ') === -1) {
-												newSettings[key] = map[settings[key]] || '';
-											}
-										});
-
-										if (Object.keys(newSettings).length) {
-											db.setObject('user:' + uid + ':settings', newSettings, next);
-										} else {
-											setImmediate(next);
-										}
-									});
-								}, next);
-							}, cb);
-						},
-					], function (err) {
-						if (err) {
-							return next(err);
->>>>>>> ac84e447
 						}
 
 						var keys = ['brand:favicon', 'brand:touchicon', 'og:image', 'brand:logo:url', 'defaultAvatar', 'profile:defaultCovers'];
