/* jslint node: true */

'use strict';

var async = require('async');
var path = require('path');

<<<<<<< HEAD
var db = require('./database');
var utils = require('../public/src/utils');

/*
 * Need to write an upgrade script for NodeBB? Cool.
 *
 * 1. Copy TEMPLATE to a file name of your choice. Try to be succinct.
 * 2. Open up that file and change the user-friendly name (can be longer/more descriptive than the file name)
 *    and timestamp
 * 3. Add your script under the "method" property
 * 4. Append your filename to the array below for the next NodeBB version.
 */

var Upgrade = {
	available: [
		{
			version: '1.0.0',
			upgrades: ['chat_upgrade', 'chat_room_hashes', 'theme_to_active_plugins', 'user_best_posts', 'users_notvalidated', 'global_moderators', 'social_post_sharing'],
		},
		{
			version: '1.1.0',
			upgrades: ['group_title_update', 'user_post_count_per_tid', 'dismiss_flags_from_deleted_topics', 'assign_topic_read_privilege', 'separate_upvote_downvote'],
		},
		{
			version: '1.1.1',
			upgrades: ['upload_privileges', 'remove_negative_best_posts'],
		},
		{
			version: '1.2.0',
			upgrades: ['category_recent_tids', 'edit_delete_deletetopic_privileges'],
		},
		{
			version: '1.3.0',
			upgrades: ['favourites_to_bookmarks', 'sorted_sets_for_post_replies'],
		},
		{
			version: '1.4.0',
			upgrades: ['global_and_user_language_keys', 'sorted_set_for_pinned_topics'],
		},
		{
			version: 'develop',	// rename this to whatever the next NodeBB version is
			upgrades: ['flags_refactor'],
		},
	],
};
=======
// IMPORTANT: REMEMBER TO UPDATE VALUE OF latestSchema
var latestSchema = Date.UTC(2017, 1, 25);
>>>>>>> 58cbf441

Upgrade.check = function (callback) {
	// Throw 'schema-out-of-date' if not all upgrade scripts have run
	var all = Upgrade.available.reduce(function (memo, current) {
		memo = memo.concat(current.upgrades);
		return memo;
	}, []);

	db.getSortedSetRange('schemaLog', 0, -1, function (err, executed) {
		if (err) {
			return callback(err);
		}

		var remainder = all.filter(function (name) {
			return executed.indexOf(name) === -1;
		});

		callback(remainder.length > 1 ? new Error('schema-out-of-date') : null);
	});
};

Upgrade.run = function (callback) {
	process.stdout.write('\nParsing upgrade scripts... ');
	var queue = [];
	var skipped = 0;

	// Retrieve list of upgrades that have already been run
	db.getSortedSetRange('schemaLog', 0, -1, function (err, completed) {
		if (err) {
			return callback(err);
		}

		queue = Upgrade.available.reduce(function (memo, cur) {
			cur.upgrades.forEach(function (filename) {
				if (completed.indexOf(filename) === -1) {
					memo.push(path.join(__dirname, './upgrades', filename));
				} else {
					skipped += 1;
				}
			});

			return memo;
		}, queue);

		Upgrade.process(queue, skipped, callback);
	});
};

Upgrade.runSingle = function (query, callback) {
	process.stdout.write('\nParsing upgrade scripts... ');

	async.waterfall([
		async.apply(utils.walk, path.join(__dirname, './upgrades')),
		function (files, next) {
			next(null, files.filter(function (file) {
				return path.basename(file, '.js') === query;
			}));
		},
	], function (err, files) {
		if (err) {
			return callback(err);
		}

		Upgrade.process(files, 0, callback);
	});
};

Upgrade.process = function (files, skipCount, callback) {
	process.stdout.write('OK'.green + ' | '.reset + String(files.length).cyan + ' script(s) found'.cyan + (skipCount > 0 ? ', '.cyan + String(skipCount).cyan + ' skipped'.cyan : '') + '\n'.reset);

	// Do I need to sort the files here? we'll see.
	// sort();

	async.eachSeries(files, function (file, next) {
		var scriptExport = require(file);
		var date = new Date(scriptExport.timestamp);

		process.stdout.write('  → '.white + String('[' + [date.getUTCFullYear(), date.getUTCMonth() + 1, date.getUTCDate()].join('/') + '] ').gray + String(scriptExport.name).reset + '... ');

		// Do the upgrade...
		scriptExport.method(function (err) {
			if (err) {
				process.stdout.write('error\n'.red);
				return next(err);
			}

			// Record success in schemaLog
			db.sortedSetAdd('schemaLog', Date.now(), path.basename(file, '.js'));

<<<<<<< HEAD
			process.stdout.write('OK\n'.green);
			next();
		});
	}, function (err) {
		if (err) {
			return callback(err);
=======
												flags.appendNote(flagObj.flagId, history.uid, post['flag:notes'], history.timestamp, next);
											} catch (e) {
												next(e);
											}
										} else {
											setImmediate(next);
										}
									},
								], function (err) {
									if (err && err.message === '[[error:already-flagged]]') {
										// Already flagged, no need to parse, but not an error
										next();
									} else {
										next(err);
									}
								});
							});
						}, next);
					});
				}, function (err) {
					if (err) {
						return next(err);
					}

					winston.info('[2016/12/07] Migrating flags to new schema (#5232) - done');
					Upgrade.update(thisSchemaDate, next);
				});
			} else {
				winston.info('[2016/12/07] Migrating flags to new schema (#5232) - skipped!');
				next();
			}
		},
		function (next) {
			thisSchemaDate = Date.UTC(2017, 1, 25);
			var schemaName = '[2017/2/25] Update global and user sound settings';

			if (schemaDate < thisSchemaDate) {
				updatesMade = true;
				winston.verbose(schemaName);

				var user = require('./user');
				var meta = require('./meta');
				var batch = require('./batch');

				var map = {
					'notification.mp3': 'Default | Deedle-dum',
					'waterdrop-high.mp3': 'Default | Water drop (high)',
					'waterdrop-low.mp3': 'Default | Water drop (low)',
				};

				async.parallel([
					function (cb) {
						var keys = ['chat-incoming', 'chat-outgoing', 'notification'];

						db.getObject('settings:sounds', function (err, settings) {
							if (err) {
								return cb(err);
							}

							keys.forEach(function (key) {
								if (settings[key] && settings[key].indexOf(' | ') === -1) {
									settings[key] = map[settings[key]] || '';
								}
							});

							meta.configs.setMultiple(settings, cb);
						});
					},
					function (cb) {
						var keys = ['notificationSound', 'incomingChatSound', 'outgoingChatSound'];

						batch.processSortedSet('users:joindate', function (ids, next) {
							async.each(ids, function (uid, next) {
								user.getSettings(uid, function (err, settings) {
									if (err) {
										return next(err);
									}

									keys.forEach(function (key) {
										if (settings[key] && settings[key].indexOf(' | ') === -1) {
											settings[key] = map[settings[key]] || '';
										}
									});

									user.saveSettings(uid, settings, next);
								});
							}, next);
						}, cb);
					},
				], function (err) {
					if (err) {
						return next(err);
					}
					winston.verbose(schemaName + ' - done');
					Upgrade.update(thisSchemaDate, next);
				});
			} else {
				winston.verbose(schemaName + ' - skipped!');
				next();
			}
		},
		// Add new schema updates here
		// IMPORTANT: REMEMBER TO UPDATE VALUE OF latestSchema IN LINE 24!!!
	], function (err) {
		if (!err) {
			if (updatesMade) {
				winston.info('[upgrade] Schema update complete!');
			} else {
				winston.info('[upgrade] Schema already up to date!');
			}
		} else {
			switch (err.message) {
			case 'upgrade-not-possible':
				winston.error('[upgrade] NodeBB upgrade could not complete, as your database schema is too far out of date.');
				winston.error('[upgrade]   Please ensure that you did not skip any minor version upgrades.');
				winston.error('[upgrade]   (e.g. v0.1.x directly to v0.3.x)');
				break;

			default:
				winston.error('[upgrade] Errors were encountered while updating the NodeBB schema: ' + err.message);
				break;
			}
>>>>>>> 58cbf441
		}

		process.stdout.write('Upgrade complete!\n\n'.green);
		callback();
	});
};

module.exports = Upgrade;<|MERGE_RESOLUTION|>--- conflicted
+++ resolved
@@ -5,7 +5,6 @@
 var async = require('async');
 var path = require('path');
 
-<<<<<<< HEAD
 var db = require('./database');
 var utils = require('../public/src/utils');
 
@@ -46,15 +45,15 @@
 			upgrades: ['global_and_user_language_keys', 'sorted_set_for_pinned_topics'],
 		},
 		{
-			version: 'develop',	// rename this to whatever the next NodeBB version is
+			version: 'master',	// rename this to whenever the next NodeBB version is (non-breaking)
+			upgrades: ['sound_settings'],
+		},
+		{
+			version: 'develop',	// rename this to whatever the next NodeBB version is (breaking)
 			upgrades: ['flags_refactor'],
 		},
 	],
 };
-=======
-// IMPORTANT: REMEMBER TO UPDATE VALUE OF latestSchema
-var latestSchema = Date.UTC(2017, 1, 25);
->>>>>>> 58cbf441
 
 Upgrade.check = function (callback) {
 	// Throw 'schema-out-of-date' if not all upgrade scripts have run
@@ -144,137 +143,12 @@
 			// Record success in schemaLog
 			db.sortedSetAdd('schemaLog', Date.now(), path.basename(file, '.js'));
 
-<<<<<<< HEAD
 			process.stdout.write('OK\n'.green);
 			next();
 		});
 	}, function (err) {
 		if (err) {
 			return callback(err);
-=======
-												flags.appendNote(flagObj.flagId, history.uid, post['flag:notes'], history.timestamp, next);
-											} catch (e) {
-												next(e);
-											}
-										} else {
-											setImmediate(next);
-										}
-									},
-								], function (err) {
-									if (err && err.message === '[[error:already-flagged]]') {
-										// Already flagged, no need to parse, but not an error
-										next();
-									} else {
-										next(err);
-									}
-								});
-							});
-						}, next);
-					});
-				}, function (err) {
-					if (err) {
-						return next(err);
-					}
-
-					winston.info('[2016/12/07] Migrating flags to new schema (#5232) - done');
-					Upgrade.update(thisSchemaDate, next);
-				});
-			} else {
-				winston.info('[2016/12/07] Migrating flags to new schema (#5232) - skipped!');
-				next();
-			}
-		},
-		function (next) {
-			thisSchemaDate = Date.UTC(2017, 1, 25);
-			var schemaName = '[2017/2/25] Update global and user sound settings';
-
-			if (schemaDate < thisSchemaDate) {
-				updatesMade = true;
-				winston.verbose(schemaName);
-
-				var user = require('./user');
-				var meta = require('./meta');
-				var batch = require('./batch');
-
-				var map = {
-					'notification.mp3': 'Default | Deedle-dum',
-					'waterdrop-high.mp3': 'Default | Water drop (high)',
-					'waterdrop-low.mp3': 'Default | Water drop (low)',
-				};
-
-				async.parallel([
-					function (cb) {
-						var keys = ['chat-incoming', 'chat-outgoing', 'notification'];
-
-						db.getObject('settings:sounds', function (err, settings) {
-							if (err) {
-								return cb(err);
-							}
-
-							keys.forEach(function (key) {
-								if (settings[key] && settings[key].indexOf(' | ') === -1) {
-									settings[key] = map[settings[key]] || '';
-								}
-							});
-
-							meta.configs.setMultiple(settings, cb);
-						});
-					},
-					function (cb) {
-						var keys = ['notificationSound', 'incomingChatSound', 'outgoingChatSound'];
-
-						batch.processSortedSet('users:joindate', function (ids, next) {
-							async.each(ids, function (uid, next) {
-								user.getSettings(uid, function (err, settings) {
-									if (err) {
-										return next(err);
-									}
-
-									keys.forEach(function (key) {
-										if (settings[key] && settings[key].indexOf(' | ') === -1) {
-											settings[key] = map[settings[key]] || '';
-										}
-									});
-
-									user.saveSettings(uid, settings, next);
-								});
-							}, next);
-						}, cb);
-					},
-				], function (err) {
-					if (err) {
-						return next(err);
-					}
-					winston.verbose(schemaName + ' - done');
-					Upgrade.update(thisSchemaDate, next);
-				});
-			} else {
-				winston.verbose(schemaName + ' - skipped!');
-				next();
-			}
-		},
-		// Add new schema updates here
-		// IMPORTANT: REMEMBER TO UPDATE VALUE OF latestSchema IN LINE 24!!!
-	], function (err) {
-		if (!err) {
-			if (updatesMade) {
-				winston.info('[upgrade] Schema update complete!');
-			} else {
-				winston.info('[upgrade] Schema already up to date!');
-			}
-		} else {
-			switch (err.message) {
-			case 'upgrade-not-possible':
-				winston.error('[upgrade] NodeBB upgrade could not complete, as your database schema is too far out of date.');
-				winston.error('[upgrade]   Please ensure that you did not skip any minor version upgrades.');
-				winston.error('[upgrade]   (e.g. v0.1.x directly to v0.3.x)');
-				break;
-
-			default:
-				winston.error('[upgrade] Errors were encountered while updating the NodeBB schema: ' + err.message);
-				break;
-			}
->>>>>>> 58cbf441
 		}
 
 		process.stdout.write('Upgrade complete!\n\n'.green);
