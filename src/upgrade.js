--- conflicted
+++ resolved
@@ -21,7 +21,7 @@
 	schemaDate, thisSchemaDate,
 
 	// IMPORTANT: REMEMBER TO UPDATE VALUE OF latestSchema
-	latestSchema = Date.UTC(2015, 1, 23);
+	latestSchema = Date.UTC(2015, 1, 24);
 
 Upgrade.check = function(callback) {
 	db.get('schemaDate', function(err, value) {
@@ -863,16 +863,33 @@
 		function(next) {
 			thisSchemaDate = Date.UTC(2015, 1, 23);
 			if (schemaDate < thisSchemaDate) {
-<<<<<<< HEAD
-				updatesMade = true;
-				winston.info('[2015/02/23] Upgrading plugins:active to sorted set');
+				db.setAdd('plugins:active', 'nodebb-rewards-essentials', function(err) {
+					winston.info('[2015/2/23] Activating NodeBB Essential Rewards');
+					Plugins.reload(function() {
+						if (err) {
+							next(err);
+						} else {
+							Upgrade.update(thisSchemaDate, next);
+						}
+					});
+				});
+			} else {
+				winston.info('[2015/2/23] Activating NodeBB Essential Rewards - skipped');
+				next();
+			}
+		},
+		function(next) {
+			thisSchemaDate = Date.UTC(2015, 1, 24);
+			if (schemaDate < thisSchemaDate) {
+				updatesMade = true;
+				winston.info('[2015/02/24] Upgrading plugins:active to sorted set');
 
 				db.getSetMembers('plugins:active', function(err, activePlugins) {
 					if (err) {
 						return next(err);
 					}
 					if (!Array.isArray(activePlugins) || !activePlugins.length) {
-						winston.info('[2015/02/23] Upgrading plugins:active to sorted set done');
+						winston.info('[2015/02/24] Upgrading plugins:active to sorted set done');
 						Upgrade.update(thisSchemaDate, next);
 					}
 
@@ -888,27 +905,13 @@
 							if (err) {
 								return next(err);
 							}
-							winston.info('[2015/02/23] Upgrading plugins:active to sorted set done');
+							winston.info('[2015/02/24] Upgrading plugins:active to sorted set done');
 							Upgrade.update(thisSchemaDate, next);
 						});
 					});
 				});
 			} else {
-				winston.info('[2015/02/23] Upgrading plugins:active to sorted set skipped');
-=======
-				db.setAdd('plugins:active', 'nodebb-rewards-essentials', function(err) {
-					winston.info('[2015/2/23] Activating NodeBB Essential Rewards');
-					Plugins.reload(function() {
-						if (err) {
-							next(err);
-						} else {
-							Upgrade.update(thisSchemaDate, next);
-						}
-					});
-				});
-			} else {
-				winston.info('[2015/2/23] Activating NodeBB Essential Rewards - skipped');
->>>>>>> ee377b16
+				winston.info('[2015/02/24] Upgrading plugins:active to sorted set skipped');
 				next();
 			}
 		}
