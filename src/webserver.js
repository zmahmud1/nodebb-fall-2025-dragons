var express = require('express'),
	WebServer = express(),
	server = require('http').createServer(WebServer),
	RedisStore = require('connect-redis')(express),
	path = require('path'),
    config = require('../config.js'),
    redis = require('redis'),
	redisServer = redis.createClient(config.redis.port, config.redis.host, config.redis.options),
	marked = require('marked'),
	fs = require('fs'),
	
	user = require('./user.js'),
	categories = require('./categories.js'),
	posts = require('./posts.js'),
	topics = require('./topics.js'),
<<<<<<< HEAD
	notifications = require('./notifications.js'),
	utils = require('./utils.js'),
=======
	utils = require('./../public/src/utils.js'),
	fs = require('fs'),
>>>>>>> cd4ca110
	admin = require('./routes/admin.js'),
	userRoute = require('./routes/user.js'),
	auth = require('./routes/authentication.js');

(function(app) {
	var templates = null;

	// Middlewares
	app.use(express.favicon());	// 2 args: string path and object options (i.e. expire time etc)
	app.use(require('less-middleware')({ src: path.join(__dirname, '../', '/public') }));
	app.use(express.static(path.join(__dirname, '../', 'public')));
	app.use(express.bodyParser());	// Puts POST vars in request.body
	app.use(express.cookieParser());	// If you want to parse cookies (res.cookies)
	app.use(express.compress());
	app.use(express.session({
		store: new RedisStore({
			client: redisServer,
			ttl: 60*60*24*14
		}),
		secret: config.secret,
		key: 'express.sid'
	}));


	module.exports.init = function() {
		templates = global.templates;
	}

	auth.initialize(app);

	app.use(function(req, res, next) {
		// Don't bother with session handling for API requests
		if (/^\/api\//.test(req.url)) return next();

		if (req.user && req.user.uid) {
			user.session_ping(req.sessionID, req.user.uid);
		}

		// (Re-)register the session as active
		user.active.register(req.sessionID);

		next();
	});
	
	auth.create_routes(app);
	admin.create_routes(app);
	userRoute.create_routes(app);


	app.create_route = function(url, tpl) { // to remove
		return '<script>templates.ready(function(){ajaxify.go("' + url + '", null, "' + tpl + '");});</script>';
	};


	// Basic Routes (entirely client-side parsed, goal is to move the rest of the crap in this file into this one section)
	(function() {
		var routes = ['', 'login', 'register', 'account', 'latest', 'popular', 'active', '403'];

		for (var i=0, ii=routes.length; i<ii; i++) {
			(function(route) {
				
				app.get('/' + route, function(req, res) {
					
					if ((route === 'login' || route ==='register') && (req.user && req.user.uid > 0)) {
						res.redirect('/account');
						return;
					}
					
					res.send(templates['header'] + app.create_route(route) + templates['footer']);
				});
			}(routes[i]));
		}
	}());
	
	// Complex Routes
	app.get('/topic/:topic_id/:slug?', function(req, res) {
		var topic_url = req.params.topic_id + (req.params.slug ? '/' + req.params.slug : '');
		res.send(templates['header'] + '<script>templates.ready(function(){ajaxify.go("topic/' + topic_url + '");});</script>' + templates['footer']);
	});

	app.get('/category/:category_id/:slug?', function(req, res) {
		var category_url = req.params.category_id + (req.params.slug ? '/' + req.params.slug : '');
		res.send(templates['header'] + '<script>templates.ready(function(){ajaxify.go("category/' + category_url + '");});</script>' + templates['footer']);
	});

	app.get('/confirm/:code', function(req, res) {
		res.send(templates['header'] + '<script>templates.ready(function(){ajaxify.go("confirm/' + req.params.code + '");});</script>' + templates['footer']);
	});
	
	// These functions are called via ajax once the initial page is loaded to populate templates with data
	function api_method(req, res) {		
		
		switch(req.params.method) {
			case 'get_templates_listing' :
					utils.walk(global.configuration.ROOT_DIRECTORY + '/public/templates', function(err, data) {
						res.send(JSON.stringify(data));
					});
				break;
			case 'home' :
					categories.getAllCategories(function(data) {
						data.motd_class = (config.show_motd || config.show_motd === undefined) ? '' : 'none';
						data.motd = marked(config.motd || "# NodeBB v0.1\nWelcome to NodeBB, the discussion platform of the future.\n\n<a target=\"_blank\" href=\"http://www.nodebb.org\" class=\"btn btn-large\"><i class=\"icon-comment\"></i> Get NodeBB</a> <a target=\"_blank\" href=\"https://github.com/designcreateplay/NodeBB\" class=\"btn btn-large\"><i class=\"icon-github-alt\"></i> Fork us on Github</a> <a target=\"_blank\" href=\"https://twitter.com/dcplabs\" class=\"btn btn-large\"><i class=\"icon-twitter\"></i> @dcplabs</a>");
						res.send(JSON.stringify(data));
					}, (req.user) ? req.user.uid : 0);
				break;
			case 'login' :
					var data = {},
						login_strategies = auth.get_login_strategies(),
						num_strategies = login_strategies.length;

					if (num_strategies == 0) {
						data = {
							'login_window:spansize': 'span12',
							'alternate_logins:display': 'none'
						};	
					} else {
						data = {
							'login_window:spansize': 'span6',
							'alternate_logins:display': 'block'
						}
						for (var i=0, ii=num_strategies; i<ii; i++) {
							data[login_strategies[i] + ':display'] = 'active';
						}
					}

					res.send(JSON.stringify(data));
				break;
			case 'register' :
					var data = {},
						login_strategies = auth.get_login_strategies(),
						num_strategies = login_strategies.length;

					if (num_strategies == 0) {
						data = {
							'register_window:spansize': 'span12',
							'alternate_logins:display': 'none'
						};	
					} else {
						data = {
							'register_window:spansize': 'span6',
							'alternate_logins:display': 'block'
						}
						for (var i=0, ii=num_strategies; i<ii; i++) {
							data[login_strategies[i] + ':display'] = 'active';
						}
					}

					res.send(JSON.stringify(data));
				break;
			case 'topic' :
					topics.get(function(data) {
						if(!data) {
							res.send(false);
							return;
						}
						res.send(JSON.stringify(data));
					}, req.params.id, (req.user) ? req.user.uid : 0);
				break;
			case 'category' :
					categories.get(function(data) {
						if(!data) {
							res.send(false);
							return;
						}
						res.send(JSON.stringify(data));
					}, req.params.id, (req.user) ? req.user.uid : 0);
				break;
			case 'latest' :
					categories.get(function(data) {
						if(!data) {
							res.send(false);
							return;
						}
						res.send(JSON.stringify(data));
					});
				break;
			case 'popular' :
					categories.get(function(data) {
						console.log(data);
						if(!data) {
							res.send(false);
							return;
						}
						res.send(JSON.stringify(data));
					});
				break;
			case 'active' :
					categories.get(function(data) {
						if(!data) {
							res.send(false);
							return;
						}
						res.send(JSON.stringify(data));
					});
				break;
			case 'confirm':
					user.email.confirm(req.params.id, function(data) {
						if (data.status === 'ok') {
							res.send(JSON.stringify({
								'alert-class': 'alert-success',
								title: 'Email Confirmed',
								text: 'Thank you for vaidating your email. Your account is now fully activated.'
							}));
						} else {
							res.send(JSON.stringify({
								'alert-class': 'alert-error',
								title: 'An error occurred...',
								text: 'There was a problem validating your email address. Perhaps the code was invalid or has expired.'
							}));
						}
					});
				break;
			default :
				res.send('{}');
			break;
		}
	}

	app.get('/api/:method', api_method);
	app.get('/api/:method/:id', api_method);
	// ok fine MUST ADD RECURSION style. I'll look for a better fix in future but unblocking baris for this:
	app.get('/api/:method/:id/:section?', api_method);
	app.get('/api/:method/:id*', api_method);

	app.get('/test', function(req, res) {
		notifications.mark_read_multiple([1, 2], 1, function(success) {
			res.send('mark: ' + success);
		});
		// notifications.create('some text', 5, '/category/2/general-discussion', function(nid) {
		// 	notifications.push(nid, 1, function() {
		// 		res.send('nid: ', nid)
		// 	});
		// });
	});


	//START TODO: MOVE TO GRAPH.JS 

	app.get('/graph/users/:username/picture', function(req, res) {
		user.get_uid_by_username(req.params.username, function(uid) {
			if (uid == null) {
				res.send('{status:0}');
				return;
			}
			user.getUserField(uid, 'picture', function(picture) {
				if (picture == null) res.redirect('http://www.gravatar.com/avatar/a938b82215dfc96c4cabeb6906e5f953');
				res.redirect(picture);
			});
		});
		
	});

	//END TODO: MOVE TO GRAPH.JS
}(WebServer));

server.listen(config.port);
global.server = server;<|MERGE_RESOLUTION|>--- conflicted
+++ resolved
@@ -1,279 +1,274 @@
-var express = require('express'),
-	WebServer = express(),
-	server = require('http').createServer(WebServer),
-	RedisStore = require('connect-redis')(express),
-	path = require('path'),
-    config = require('../config.js'),
-    redis = require('redis'),
-	redisServer = redis.createClient(config.redis.port, config.redis.host, config.redis.options),
-	marked = require('marked'),
-	fs = require('fs'),
-	
-	user = require('./user.js'),
-	categories = require('./categories.js'),
-	posts = require('./posts.js'),
-	topics = require('./topics.js'),
-<<<<<<< HEAD
-	notifications = require('./notifications.js'),
-	utils = require('./utils.js'),
-=======
-	utils = require('./../public/src/utils.js'),
-	fs = require('fs'),
->>>>>>> cd4ca110
-	admin = require('./routes/admin.js'),
-	userRoute = require('./routes/user.js'),
-	auth = require('./routes/authentication.js');
-
-(function(app) {
-	var templates = null;
-
-	// Middlewares
-	app.use(express.favicon());	// 2 args: string path and object options (i.e. expire time etc)
-	app.use(require('less-middleware')({ src: path.join(__dirname, '../', '/public') }));
-	app.use(express.static(path.join(__dirname, '../', 'public')));
-	app.use(express.bodyParser());	// Puts POST vars in request.body
-	app.use(express.cookieParser());	// If you want to parse cookies (res.cookies)
-	app.use(express.compress());
-	app.use(express.session({
-		store: new RedisStore({
-			client: redisServer,
-			ttl: 60*60*24*14
-		}),
-		secret: config.secret,
-		key: 'express.sid'
-	}));
-
-
-	module.exports.init = function() {
-		templates = global.templates;
-	}
-
-	auth.initialize(app);
-
-	app.use(function(req, res, next) {
-		// Don't bother with session handling for API requests
-		if (/^\/api\//.test(req.url)) return next();
-
-		if (req.user && req.user.uid) {
-			user.session_ping(req.sessionID, req.user.uid);
-		}
-
-		// (Re-)register the session as active
-		user.active.register(req.sessionID);
-
-		next();
-	});
-	
-	auth.create_routes(app);
-	admin.create_routes(app);
-	userRoute.create_routes(app);
-
-
-	app.create_route = function(url, tpl) { // to remove
-		return '<script>templates.ready(function(){ajaxify.go("' + url + '", null, "' + tpl + '");});</script>';
-	};
-
-
-	// Basic Routes (entirely client-side parsed, goal is to move the rest of the crap in this file into this one section)
-	(function() {
-		var routes = ['', 'login', 'register', 'account', 'latest', 'popular', 'active', '403'];
-
-		for (var i=0, ii=routes.length; i<ii; i++) {
-			(function(route) {
-				
-				app.get('/' + route, function(req, res) {
-					
-					if ((route === 'login' || route ==='register') && (req.user && req.user.uid > 0)) {
-						res.redirect('/account');
-						return;
-					}
-					
-					res.send(templates['header'] + app.create_route(route) + templates['footer']);
-				});
-			}(routes[i]));
-		}
-	}());
-	
-	// Complex Routes
-	app.get('/topic/:topic_id/:slug?', function(req, res) {
-		var topic_url = req.params.topic_id + (req.params.slug ? '/' + req.params.slug : '');
-		res.send(templates['header'] + '<script>templates.ready(function(){ajaxify.go("topic/' + topic_url + '");});</script>' + templates['footer']);
-	});
-
-	app.get('/category/:category_id/:slug?', function(req, res) {
-		var category_url = req.params.category_id + (req.params.slug ? '/' + req.params.slug : '');
-		res.send(templates['header'] + '<script>templates.ready(function(){ajaxify.go("category/' + category_url + '");});</script>' + templates['footer']);
-	});
-
-	app.get('/confirm/:code', function(req, res) {
-		res.send(templates['header'] + '<script>templates.ready(function(){ajaxify.go("confirm/' + req.params.code + '");});</script>' + templates['footer']);
-	});
-	
-	// These functions are called via ajax once the initial page is loaded to populate templates with data
-	function api_method(req, res) {		
-		
-		switch(req.params.method) {
-			case 'get_templates_listing' :
-					utils.walk(global.configuration.ROOT_DIRECTORY + '/public/templates', function(err, data) {
-						res.send(JSON.stringify(data));
-					});
-				break;
-			case 'home' :
-					categories.getAllCategories(function(data) {
-						data.motd_class = (config.show_motd || config.show_motd === undefined) ? '' : 'none';
-						data.motd = marked(config.motd || "# NodeBB v0.1\nWelcome to NodeBB, the discussion platform of the future.\n\n<a target=\"_blank\" href=\"http://www.nodebb.org\" class=\"btn btn-large\"><i class=\"icon-comment\"></i> Get NodeBB</a> <a target=\"_blank\" href=\"https://github.com/designcreateplay/NodeBB\" class=\"btn btn-large\"><i class=\"icon-github-alt\"></i> Fork us on Github</a> <a target=\"_blank\" href=\"https://twitter.com/dcplabs\" class=\"btn btn-large\"><i class=\"icon-twitter\"></i> @dcplabs</a>");
-						res.send(JSON.stringify(data));
-					}, (req.user) ? req.user.uid : 0);
-				break;
-			case 'login' :
-					var data = {},
-						login_strategies = auth.get_login_strategies(),
-						num_strategies = login_strategies.length;
-
-					if (num_strategies == 0) {
-						data = {
-							'login_window:spansize': 'span12',
-							'alternate_logins:display': 'none'
-						};	
-					} else {
-						data = {
-							'login_window:spansize': 'span6',
-							'alternate_logins:display': 'block'
-						}
-						for (var i=0, ii=num_strategies; i<ii; i++) {
-							data[login_strategies[i] + ':display'] = 'active';
-						}
-					}
-
-					res.send(JSON.stringify(data));
-				break;
-			case 'register' :
-					var data = {},
-						login_strategies = auth.get_login_strategies(),
-						num_strategies = login_strategies.length;
-
-					if (num_strategies == 0) {
-						data = {
-							'register_window:spansize': 'span12',
-							'alternate_logins:display': 'none'
-						};	
-					} else {
-						data = {
-							'register_window:spansize': 'span6',
-							'alternate_logins:display': 'block'
-						}
-						for (var i=0, ii=num_strategies; i<ii; i++) {
-							data[login_strategies[i] + ':display'] = 'active';
-						}
-					}
-
-					res.send(JSON.stringify(data));
-				break;
-			case 'topic' :
-					topics.get(function(data) {
-						if(!data) {
-							res.send(false);
-							return;
-						}
-						res.send(JSON.stringify(data));
-					}, req.params.id, (req.user) ? req.user.uid : 0);
-				break;
-			case 'category' :
-					categories.get(function(data) {
-						if(!data) {
-							res.send(false);
-							return;
-						}
-						res.send(JSON.stringify(data));
-					}, req.params.id, (req.user) ? req.user.uid : 0);
-				break;
-			case 'latest' :
-					categories.get(function(data) {
-						if(!data) {
-							res.send(false);
-							return;
-						}
-						res.send(JSON.stringify(data));
-					});
-				break;
-			case 'popular' :
-					categories.get(function(data) {
-						console.log(data);
-						if(!data) {
-							res.send(false);
-							return;
-						}
-						res.send(JSON.stringify(data));
-					});
-				break;
-			case 'active' :
-					categories.get(function(data) {
-						if(!data) {
-							res.send(false);
-							return;
-						}
-						res.send(JSON.stringify(data));
-					});
-				break;
-			case 'confirm':
-					user.email.confirm(req.params.id, function(data) {
-						if (data.status === 'ok') {
-							res.send(JSON.stringify({
-								'alert-class': 'alert-success',
-								title: 'Email Confirmed',
-								text: 'Thank you for vaidating your email. Your account is now fully activated.'
-							}));
-						} else {
-							res.send(JSON.stringify({
-								'alert-class': 'alert-error',
-								title: 'An error occurred...',
-								text: 'There was a problem validating your email address. Perhaps the code was invalid or has expired.'
-							}));
-						}
-					});
-				break;
-			default :
-				res.send('{}');
-			break;
-		}
-	}
-
-	app.get('/api/:method', api_method);
-	app.get('/api/:method/:id', api_method);
-	// ok fine MUST ADD RECURSION style. I'll look for a better fix in future but unblocking baris for this:
-	app.get('/api/:method/:id/:section?', api_method);
-	app.get('/api/:method/:id*', api_method);
-
-	app.get('/test', function(req, res) {
-		notifications.mark_read_multiple([1, 2], 1, function(success) {
-			res.send('mark: ' + success);
-		});
-		// notifications.create('some text', 5, '/category/2/general-discussion', function(nid) {
-		// 	notifications.push(nid, 1, function() {
-		// 		res.send('nid: ', nid)
-		// 	});
-		// });
-	});
-
-
-	//START TODO: MOVE TO GRAPH.JS 
-
-	app.get('/graph/users/:username/picture', function(req, res) {
-		user.get_uid_by_username(req.params.username, function(uid) {
-			if (uid == null) {
-				res.send('{status:0}');
-				return;
-			}
-			user.getUserField(uid, 'picture', function(picture) {
-				if (picture == null) res.redirect('http://www.gravatar.com/avatar/a938b82215dfc96c4cabeb6906e5f953');
-				res.redirect(picture);
-			});
-		});
-		
-	});
-
-	//END TODO: MOVE TO GRAPH.JS
-}(WebServer));
-
-server.listen(config.port);
+var express = require('express'),
+	WebServer = express(),
+	server = require('http').createServer(WebServer),
+	RedisStore = require('connect-redis')(express),
+	path = require('path'),
+    config = require('../config.js'),
+    redis = require('redis'),
+	redisServer = redis.createClient(config.redis.port, config.redis.host, config.redis.options),
+	marked = require('marked'),
+	utils = require('./../public/src/utils.js'),
+	fs = require('fs'),
+	
+	user = require('./user.js'),
+	categories = require('./categories.js'),
+	posts = require('./posts.js'),
+	topics = require('./topics.js'),
+	notifications = require('./notifications.js'),
+	admin = require('./routes/admin.js'),
+	userRoute = require('./routes/user.js'),
+	auth = require('./routes/authentication.js');
+
+(function(app) {
+	var templates = null;
+
+	// Middlewares
+	app.use(express.favicon());	// 2 args: string path and object options (i.e. expire time etc)
+	app.use(require('less-middleware')({ src: path.join(__dirname, '../', '/public') }));
+	app.use(express.static(path.join(__dirname, '../', 'public')));
+	app.use(express.bodyParser());	// Puts POST vars in request.body
+	app.use(express.cookieParser());	// If you want to parse cookies (res.cookies)
+	app.use(express.compress());
+	app.use(express.session({
+		store: new RedisStore({
+			client: redisServer,
+			ttl: 60*60*24*14
+		}),
+		secret: config.secret,
+		key: 'express.sid'
+	}));
+
+
+	module.exports.init = function() {
+		templates = global.templates;
+	}
+
+	auth.initialize(app);
+
+	app.use(function(req, res, next) {
+		// Don't bother with session handling for API requests
+		if (/^\/api\//.test(req.url)) return next();
+
+		if (req.user && req.user.uid) {
+			user.session_ping(req.sessionID, req.user.uid);
+		}
+
+		// (Re-)register the session as active
+		user.active.register(req.sessionID);
+
+		next();
+	});
+	
+	auth.create_routes(app);
+	admin.create_routes(app);
+	userRoute.create_routes(app);
+
+
+	app.create_route = function(url, tpl) { // to remove
+		return '<script>templates.ready(function(){ajaxify.go("' + url + '", null, "' + tpl + '");});</script>';
+	};
+
+
+	// Basic Routes (entirely client-side parsed, goal is to move the rest of the crap in this file into this one section)
+	(function() {
+		var routes = ['', 'login', 'register', 'account', 'latest', 'popular', 'active', '403'];
+
+		for (var i=0, ii=routes.length; i<ii; i++) {
+			(function(route) {
+				
+				app.get('/' + route, function(req, res) {
+					
+					if ((route === 'login' || route ==='register') && (req.user && req.user.uid > 0)) {
+						res.redirect('/account');
+						return;
+					}
+					
+					res.send(templates['header'] + app.create_route(route) + templates['footer']);
+				});
+			}(routes[i]));
+		}
+	}());
+	
+	// Complex Routes
+	app.get('/topic/:topic_id/:slug?', function(req, res) {
+		var topic_url = req.params.topic_id + (req.params.slug ? '/' + req.params.slug : '');
+		res.send(templates['header'] + '<script>templates.ready(function(){ajaxify.go("topic/' + topic_url + '");});</script>' + templates['footer']);
+	});
+
+	app.get('/category/:category_id/:slug?', function(req, res) {
+		var category_url = req.params.category_id + (req.params.slug ? '/' + req.params.slug : '');
+		res.send(templates['header'] + '<script>templates.ready(function(){ajaxify.go("category/' + category_url + '");});</script>' + templates['footer']);
+	});
+
+	app.get('/confirm/:code', function(req, res) {
+		res.send(templates['header'] + '<script>templates.ready(function(){ajaxify.go("confirm/' + req.params.code + '");});</script>' + templates['footer']);
+	});
+	
+	// These functions are called via ajax once the initial page is loaded to populate templates with data
+	function api_method(req, res) {		
+		
+		switch(req.params.method) {
+			case 'get_templates_listing' :
+					utils.walk(global.configuration.ROOT_DIRECTORY + '/public/templates', function(err, data) {
+						res.send(JSON.stringify(data));
+					});
+				break;
+			case 'home' :
+					categories.getAllCategories(function(data) {
+						data.motd_class = (config.show_motd || config.show_motd === undefined) ? '' : 'none';
+						data.motd = marked(config.motd || "# NodeBB v0.1\nWelcome to NodeBB, the discussion platform of the future.\n\n<a target=\"_blank\" href=\"http://www.nodebb.org\" class=\"btn btn-large\"><i class=\"icon-comment\"></i> Get NodeBB</a> <a target=\"_blank\" href=\"https://github.com/designcreateplay/NodeBB\" class=\"btn btn-large\"><i class=\"icon-github-alt\"></i> Fork us on Github</a> <a target=\"_blank\" href=\"https://twitter.com/dcplabs\" class=\"btn btn-large\"><i class=\"icon-twitter\"></i> @dcplabs</a>");
+						res.send(JSON.stringify(data));
+					}, (req.user) ? req.user.uid : 0);
+				break;
+			case 'login' :
+					var data = {},
+						login_strategies = auth.get_login_strategies(),
+						num_strategies = login_strategies.length;
+
+					if (num_strategies == 0) {
+						data = {
+							'login_window:spansize': 'span12',
+							'alternate_logins:display': 'none'
+						};	
+					} else {
+						data = {
+							'login_window:spansize': 'span6',
+							'alternate_logins:display': 'block'
+						}
+						for (var i=0, ii=num_strategies; i<ii; i++) {
+							data[login_strategies[i] + ':display'] = 'active';
+						}
+					}
+
+					res.send(JSON.stringify(data));
+				break;
+			case 'register' :
+					var data = {},
+						login_strategies = auth.get_login_strategies(),
+						num_strategies = login_strategies.length;
+
+					if (num_strategies == 0) {
+						data = {
+							'register_window:spansize': 'span12',
+							'alternate_logins:display': 'none'
+						};	
+					} else {
+						data = {
+							'register_window:spansize': 'span6',
+							'alternate_logins:display': 'block'
+						}
+						for (var i=0, ii=num_strategies; i<ii; i++) {
+							data[login_strategies[i] + ':display'] = 'active';
+						}
+					}
+
+					res.send(JSON.stringify(data));
+				break;
+			case 'topic' :
+					topics.get(function(data) {
+						if(!data) {
+							res.send(false);
+							return;
+						}
+						res.send(JSON.stringify(data));
+					}, req.params.id, (req.user) ? req.user.uid : 0);
+				break;
+			case 'category' :
+					categories.get(function(data) {
+						if(!data) {
+							res.send(false);
+							return;
+						}
+						res.send(JSON.stringify(data));
+					}, req.params.id, (req.user) ? req.user.uid : 0);
+				break;
+			case 'latest' :
+					categories.get(function(data) {
+						if(!data) {
+							res.send(false);
+							return;
+						}
+						res.send(JSON.stringify(data));
+					});
+				break;
+			case 'popular' :
+					categories.get(function(data) {
+						console.log(data);
+						if(!data) {
+							res.send(false);
+							return;
+						}
+						res.send(JSON.stringify(data));
+					});
+				break;
+			case 'active' :
+					categories.get(function(data) {
+						if(!data) {
+							res.send(false);
+							return;
+						}
+						res.send(JSON.stringify(data));
+					});
+				break;
+			case 'confirm':
+					user.email.confirm(req.params.id, function(data) {
+						if (data.status === 'ok') {
+							res.send(JSON.stringify({
+								'alert-class': 'alert-success',
+								title: 'Email Confirmed',
+								text: 'Thank you for vaidating your email. Your account is now fully activated.'
+							}));
+						} else {
+							res.send(JSON.stringify({
+								'alert-class': 'alert-error',
+								title: 'An error occurred...',
+								text: 'There was a problem validating your email address. Perhaps the code was invalid or has expired.'
+							}));
+						}
+					});
+				break;
+			default :
+				res.send('{}');
+			break;
+		}
+	}
+
+	app.get('/api/:method', api_method);
+	app.get('/api/:method/:id', api_method);
+	// ok fine MUST ADD RECURSION style. I'll look for a better fix in future but unblocking baris for this:
+	app.get('/api/:method/:id/:section?', api_method);
+	app.get('/api/:method/:id*', api_method);
+
+	app.get('/test', function(req, res) {
+		notifications.mark_read_multiple([1, 2], 1, function(success) {
+			res.send('mark: ' + success);
+		});
+		// notifications.create('some text', 5, '/category/2/general-discussion', function(nid) {
+		// 	notifications.push(nid, 1, function() {
+		// 		res.send('nid: ', nid)
+		// 	});
+		// });
+	});
+
+
+	//START TODO: MOVE TO GRAPH.JS 
+
+	app.get('/graph/users/:username/picture', function(req, res) {
+		user.get_uid_by_username(req.params.username, function(uid) {
+			if (uid == null) {
+				res.send('{status:0}');
+				return;
+			}
+			user.getUserField(uid, 'picture', function(picture) {
+				if (picture == null) res.redirect('http://www.gravatar.com/avatar/a938b82215dfc96c4cabeb6906e5f953');
+				res.redirect(picture);
+			});
+		});
+		
+	});
+
+	//END TODO: MOVE TO GRAPH.JS
+}(WebServer));
+
+server.listen(config.port);
 global.server = server;