'use strict';

var winston = require('winston');
var nconf = require('nconf');
var fs = require('fs');
var path = require('path');
var less = require('less');
var async = require('async');
var autoprefixer = require('autoprefixer');
var postcss = require('postcss');
var clean = require('postcss-clean');

var plugins = require('../plugins');
var db = require('../database');
var file = require('../file');
var utils = require('../../public/src/utils');

module.exports = function (Meta) {
	Meta.css = {};

	var buildImports = {
		client: function (source) {
			return '@import "./theme";\n' + source + '\n' + [
				'@import "font-awesome";',
				'@import (inline) "../public/vendor/jquery/css/smoothness/jquery-ui.css";',
				'@import (inline) "../public/vendor/jquery/bootstrap-tagsinput/bootstrap-tagsinput.css";',
				'@import (inline) "../public/vendor/colorpicker/colorpicker.css";',
				'@import (inline) "../node_modules/cropperjs/dist/cropper.css";',
				'@import "../../public/less/flags.less";',
				'@import "../../public/less/blacklist.less";',
				'@import "../../public/less/generics.less";',
				'@import "../../public/less/mixins.less";',
				'@import "../../public/less/global.less";',
			].map(function (str) {
				return str.replace(/\//g, path.sep);
			}).join('\n');
		},
		admin: function (source) {
			return source + '\n' + [
				'@import "font-awesome";',
				'@import "../public/less/admin/admin";',
				'@import "../public/less/generics.less";',
				'@import (inline) "../public/vendor/colorpicker/colorpicker.css";',
				'@import (inline) "../public/vendor/jquery/css/smoothness/jquery-ui.css";',
				'@import (inline) "../public/vendor/jquery/bootstrap-tagsinput/bootstrap-tagsinput.css";',
				'@import (inline) "../public/vendor/mdl/material.css";',
			].map(function (str) {
				return str.replace(/\//g, path.sep);
			}).join('\n');
		},
	};

	Meta.css.minify = function (target, callback) {
		callback = callback || function () {};

		winston.verbose('[meta/css] Minifying LESS/CSS');
		db.getObjectFields('config', ['theme:type', 'theme:id'], function (err, themeData) {
			if (err) {
				return callback(err);
			}

			var themeId = (themeData['theme:id'] || 'nodebb-theme-persona');
			var baseThemePath = path.join(nconf.get('themes_path'), (themeData['theme:type'] && themeData['theme:type'] === 'local' ? themeId : 'nodebb-theme-vanilla'));
			var paths = [
				baseThemePath,
				path.join(__dirname, '../../node_modules'),
				path.join(__dirname, '../../public/vendor/fontawesome/less'),
			];
			var source = '';

			var lessFiles = filterMissingFiles(plugins.lessFiles);
			var cssFiles = filterMissingFiles(plugins.cssFiles);

			async.waterfall([
				function (next) {
					getStyleSource(cssFiles, '\n@import (inline) ".', '.css', next);
				},
				function (src, next) {
					source += src;
					getStyleSource(lessFiles, '\n@import ".', '.less', next);
				},
				function (src, next) {
					source += src;
					next();
				},
			], function (err) {
				if (err) {
					return callback(err);
				}

				minify(buildImports[target](source), paths, target, callback);
			});
		});
	};

	function getStyleSource(files, prefix, extension, callback) {
<<<<<<< HEAD
		var	pluginDirectories = [];
		var source = '';
=======
		var pluginDirectories = [],
			source = '';
>>>>>>> cfc8884c

		files.forEach(function (styleFile) {
			if (styleFile.endsWith(extension)) {
				source += prefix + path.sep + styleFile + '";';
			} else {
				pluginDirectories.push(styleFile);
			}
		});

		async.each(pluginDirectories, function (directory, next) {
			utils.walk(directory, function (err, styleFiles) {
				if (err) {
					return next(err);
				}

				styleFiles.forEach(function (styleFile) {
					source += prefix + path.sep + styleFile + '";';
				});

				next();
			});
		}, function (err) {
			callback(err, source);
		});
	}

	Meta.css.commitToFile = function (target, source, callback) {
		var filename = (target === 'client' ? 'stylesheet' : 'admin') + '.css';

		fs.writeFile(path.join(__dirname, '../../build/public/' + filename), source, function (err) {
			if (!err) {
				winston.verbose('[meta/css] ' + target + ' CSS committed to disk.');
			} else {
				winston.error('[meta/css] ' + err.message);
				process.exit(1);
			}

			callback();
		});
	};

	function minify(source, paths, target, callback) {
		callback = callback || function () {};
		less.render(source, {
			paths: paths,
		}, function (err, lessOutput) {
			if (err) {
				winston.error('[meta/css] Could not minify LESS/CSS: ' + err.message);
				return callback(err);
			}

			postcss(global.env === 'development' ? [autoprefixer] : [
				autoprefixer,
				clean({
					processImportFrom: ['local'],
				}),
			]).process(lessOutput.css).then(function (result) {
				result.warnings().forEach(function (warn) {
					winston.verbose(warn.toString());
				});

				return Meta.css.commitToFile(target, result.css, function () {
					callback(null, result.css);
				});
			});
		});
	}

	function filterMissingFiles(files) {
		return files.filter(function (filePath) {
			var exists = file.existsSync(path.join(__dirname, '../../node_modules', filePath));
			if (!exists) {
				winston.warn('[meta/css] File not found! ' + filePath);
			}
			return exists;
		});
	}
};<|MERGE_RESOLUTION|>--- conflicted
+++ resolved
@@ -94,13 +94,8 @@
 	};
 
 	function getStyleSource(files, prefix, extension, callback) {
-<<<<<<< HEAD
 		var	pluginDirectories = [];
 		var source = '';
-=======
-		var pluginDirectories = [],
-			source = '';
->>>>>>> cfc8884c
 
 		files.forEach(function (styleFile) {
 			if (styleFile.endsWith(extension)) {
