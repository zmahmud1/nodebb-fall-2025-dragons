--- conflicted
+++ resolved
@@ -350,11 +350,7 @@
 		feed.item({
 			title: postData.topic ? postData.topic.title : '',
 			description: postData.content,
-<<<<<<< HEAD
 			url: nconf.get('url') + '/post/' + postData.pid,
-=======
-			url: nconf.get('url') + '/topic/' + (postData.topic ? postData.topic.slug : '#') + '/' + postData.index,
->>>>>>> 4a3c31b2
 			author: postData.user ? postData.user.username : '',
 			date: new Date(parseInt(postData.timestamp, 10)).toUTCString()
 		});
