'use strict';

const validator = require('validator');

const meta = require('../../meta');
const emailer = require('../../emailer');
const notifications = require('../../notifications');
const groups = require('../../groups');
const languages = require('../../languages');
const navigationAdmin = require('../../navigation/admin');
const social = require('../../social');
const activitypub = require('../../activitypub');
const api = require('../../api');
const pagination = require('../../pagination');
const helpers = require('../helpers');
const translator = require('../../translator');

const settingsController = module.exports;

settingsController.general = async (req, res) => {
	const routes = await helpers.getHomePageRoutes(req.uid);
	const postSharing = await social.getPostSharing();
	const languageData = await languages.list();
	languageData.forEach((language) => {
		language.selected = language.code === meta.config.defaultLang;
	});

	res.render('admin/settings/general', {
		title: `[[admin/menu:settings/general]]`,
		routes,
		postSharing,
		languages: languageData,
		autoDetectLang: meta.config.autoDetectLang,
	});
};

settingsController.navigation = async function (req, res) {
	const [admin, allGroups] = await Promise.all([
		navigationAdmin.getAdmin(),
		groups.getNonPrivilegeGroups('groups:createtime', 0, -1),
	]);

	allGroups.sort((a, b) => b.system - a.system);

	admin.groups = allGroups.map(group => ({ name: group.name, displayName: group.displayName }));
	admin.enabled.forEach((enabled, index) => {
		enabled.index = index;
		enabled.selected = index === 0;
		enabled.title = translator.escape(enabled.title);
		enabled.text = translator.escape(enabled.text);
		enabled.dropdownContent = translator.escape(validator.escape(String(enabled.dropdownContent || '')));
		enabled.groups = admin.groups.map(group => ({
			displayName: group.displayName,
			selected: enabled.groups.includes(group.name),
		}));
	});

	admin.available.forEach((available) => {
		available.groups = admin.groups;
	});

	admin.navigation = admin.enabled.slice();
	admin.title = '[[admin/menu:settings/navigation]]';
	res.render('admin/settings/navigation', admin);
};

settingsController.user = async (req, res) => {
	const [notificationTypes, groupData] = await Promise.all([
		notifications.getAllNotificationTypes(),
		groups.getNonPrivilegeGroups('groups:createtime', 0, -1),
	]);
	const notificationSettings = notificationTypes.map(type => ({
		name: type,
		label: `[[notifications:${type.replace(/_/g, '-')}]]`,
	}));
	res.render('admin/settings/user', {
		title: '[[admin/menu:settings/user]]',
		notificationSettings: notificationSettings,
		groupsExemptFromNewUserRestrictions: groupData,
	});
};

settingsController.reputation = async (req, res) => {
	res.render(`admin/settings/reputation`, {
		title: `[[admin/menu:settings/reputation]]`,
	});
};

settingsController.group = async (req, res) => {
	res.render(`admin/settings/group`, {
		title: `[[admin/menu:settings/group]]`,
	});
};

settingsController.tags = async (req, res) => {
	res.render(`admin/settings/tags`, {
		title: `[[admin/menu:settings/tags]]`,
	});
};

settingsController.post = async (req, res) => {
	const groupData = await groups.getNonPrivilegeGroups('groups:createtime', 0, -1);
	res.render('admin/settings/post', {
		title: '[[admin/menu:settings/post]]',
		groupsExemptFromPostQueue: groupData,
	});
};

settingsController.uploads = async (req, res) => {
	res.render(`admin/settings/uploads`, {
		title: `[[admin/menu:settings/uploads]]`,
	});
};

settingsController.email = async (req, res) => {
	const emails = await emailer.getTemplates(meta.config);

	res.render('admin/settings/email', {
		title: '[[admin/menu:settings/email]]',
		emails: emails,
		sendable: emails.filter(e => !e.path.includes('_plaintext') && !e.path.includes('partials')).map(tpl => tpl.path),
		services: emailer.listServices(),
	});
};

settingsController.chat = async (req, res) => {
	res.render(`admin/settings/chat`, {
		title: `[[admin/menu:settings/chat]]`,
	});
};

settingsController.pagination = async (req, res) => {
	res.render(`admin/settings/pagination`, {
		title: `[[admin/menu:settings/pagination]]`,
	});
};

settingsController.notifications = async (req, res) => {
	res.render(`admin/settings/notifications`, {
		title: `[[admin/menu:settings/notifications]]`,
	});
};

settingsController.api = async (req, res) => {
	const page = parseInt(req.query.page, 10) || 1;
	const resultsPerPage = 50;
	const start = Math.max(0, page - 1) * resultsPerPage;
	const stop = start + resultsPerPage - 1;
	const [tokens, count] = await Promise.all([
		api.utils.tokens.list(start, stop),
		api.utils.tokens.count(),
	]);
	const pageCount = Math.ceil(count / resultsPerPage);
	res.render('admin/settings/api', {
		title: '[[admin/menu:settings/api]]',
		tokens,
		pagination: pagination.create(page, pageCount, req.query),
	});
};

<<<<<<< HEAD
settingsController.activitypub = async (req, res) => {
	const instanceCount = await activitypub.instances.getCount();

	res.render('admin/settings/activitypub', {
		title: `[[admin/menu:settings/activitypub]]`,
		instanceCount,
	});
};
=======
settingsController.cookies = async (req, res) => {
	res.render(`admin/settings/cookies`, {
		title: `[[admin/menu:settings/cookies]]`,
	});
};

settingsController.webCrawler = async (req, res) => {
	res.render(`admin/settings/web-crawler`, {
		title: `[[admin/menu:settings/web-crawler]]`,
	});
};

settingsController.advanced = async (req, res) => {
	const groupData = await groups.getNonPrivilegeGroups('groups:createtime', 0, -1);
	res.render('admin/settings/advanced', {
		title: '[[admin/menu:settings/advanced]]',
		groupsExemptFromMaintenanceMode: groupData,
	});
};



>>>>>>> 607d1895
<|MERGE_RESOLUTION|>--- conflicted
+++ resolved
@@ -158,7 +158,6 @@
 	});
 };
 
-<<<<<<< HEAD
 settingsController.activitypub = async (req, res) => {
 	const instanceCount = await activitypub.instances.getCount();
 
@@ -167,7 +166,7 @@
 		instanceCount,
 	});
 };
-=======
+
 settingsController.cookies = async (req, res) => {
 	res.render(`admin/settings/cookies`, {
 		title: `[[admin/menu:settings/cookies]]`,
@@ -190,4 +189,3 @@
 
 
 
->>>>>>> 607d1895
