--- conflicted
+++ resolved
@@ -177,22 +177,16 @@
 	const data = templateToData[template];
 	const page = Math.max(1, parseInt(req.query.page, 10) || 1);
 
-<<<<<<< HEAD
-	// exposeUid returns -2 for all remote users for ease of processing, restoring uid
 	let { uid } = res.locals;
 	if (uid === -2) {
 		uid = await db.getObjectField('handle:uid', req.params.userslug.toLowerCase());
 	}
 
-	const [{ username, userslug }, settings] = await Promise.all([
-		user.getUserFields(uid, ['username', 'userslug']),
-		user.getSettings(req.uid),
-	]);
-=======
 	const payload = res.locals.userData;
-	const { username, userslug } = payload;
+	const { username, userslug } = uid === -2 ?
+		await user.getUserFields(uid, ['username', 'userslug']) :
+		payload;
 	const settings = await user.getSettings(req.uid);
->>>>>>> 43f6d35a
 
 	const itemsPerPage = data.type === 'topics' ? settings.topicsPerPage : settings.postsPerPage;
 	const start = (page - 1) * itemsPerPage;
