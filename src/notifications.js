--- conflicted
+++ resolved
@@ -477,14 +477,9 @@
 				case 'notifications:user-started-following-you':
 				case 'notifications:user-posted-to':
 				case 'notifications:user-flagged-post-in':
-<<<<<<< HEAD
 				case 'notifications:user-flagged-user':
 				case 'notifications:activitypub.announce': {
-					const usernames = _.uniq(set.map(notifObj => notifObj && notifObj.user && notifObj.user.username));
-=======
-				case 'notifications:user-flagged-user': {
 					const usernames = _.uniq(set.map(notifObj => notifObj && notifObj.user && notifObj.user.displayname));
->>>>>>> ad68809b
 					const numUsers = usernames.length;
 
 					const title = utils.decodeHTMLEntities(notifications[modifyIndex].topicTitle || '');
