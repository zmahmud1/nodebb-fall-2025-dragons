'use strict';

var async = require('async');
var winston = require('winston');
var cron = require('cron').CronJob;
var nconf = require('nconf');
var S = require('string');
var _ = require('underscore');

var db = require('./database');
var User = require('./user');
var groups = require('./groups');
var meta = require('./meta');
var batch = require('./batch');
var plugins = require('./plugins');
var utils = require('./utils');

var Notifications = module.exports;

Notifications.startJobs = function () {
	winston.verbose('[notifications.init] Registering jobs.');
	new cron('*/30 * * * *', Notifications.prune, null, true);
};

Notifications.get = function (nid, callback) {
	Notifications.getMultiple([nid], function (err, notifications) {
		callback(err, Array.isArray(notifications) && notifications.length ? notifications[0] : null);
	});
};

Notifications.getMultiple = function (nids, callback) {
	if (!nids.length) {
		return setImmediate(callback, null, []);
	}
	var keys = nids.map(function (nid) {
		return 'notifications:' + nid;
	});

	var notifications;

	async.waterfall([
		function (next) {
			db.getObjects(keys, next);
		},
		function (_notifications, next) {
			notifications = _notifications;
			var userKeys = notifications.map(function (notification) {
				return notification && notification.from;
			});

			User.getUsersFields(userKeys, ['username', 'userslug', 'picture'], next);
		},
		function (usersData, next) {
			notifications.forEach(function (notification, index) {
				if (notification) {
					notification.datetimeISO = utils.toISOString(notification.datetime);

					if (notification.bodyLong) {
						notification.bodyLong = S(notification.bodyLong).escapeHTML().s;
					}

					notification.user = usersData[index];
					if (notification.user) {
						notification.image = notification.user.picture || null;
						if (notification.user.username === '[[global:guest]]') {
							notification.bodyShort = notification.bodyShort.replace(/([\s\S]*?),[\s\S]*?,([\s\S]*?)/, '$1, [[global:guest]], $2');
						}
					} else if (notification.image === 'brand:logo' || !notification.image) {
						notification.image = meta.config['brand:logo'] || nconf.get('relative_path') + '/logo.png';
					}
				}
			});

			next(null, notifications);
		},
	], callback);
};

Notifications.filterExists = function (nids, callback) {
	async.waterfall([
		function (next) {
			db.isSortedSetMembers('notifications', nids, next);
		},
		function (exists, next) {
			nids = nids.filter(function (notifId, idx) {
				return exists[idx];
			});

			next(null, nids);
		},
	], callback);
};

Notifications.findRelated = function (mergeIds, set, callback) {
	// A related notification is one in a zset that has the same mergeId
	var _nids;

	async.waterfall([
		async.apply(db.getSortedSetRevRange, set, 0, -1),
		function (nids, next) {
			_nids = nids;

			var keys = nids.map(function (nid) {
				return 'notifications:' + nid;
			});

			db.getObjectsFields(keys, ['mergeId'], next);
		},
	], function (err, sets) {
		if (err) {
			return callback(err);
		}

		sets = sets.map(function (set) {
			return set.mergeId;
		});

		callback(null, _nids.filter(function (nid, idx) {
			return mergeIds.indexOf(sets[idx]) !== -1;
		}));
	});
};

Notifications.create = function (data, callback) {
	if (!data.nid) {
		return callback(new Error('no-notification-id'));
	}
	data.importance = data.importance || 5;
	db.getObject('notifications:' + data.nid, function (err, oldNotification) {
		if (err) {
			return callback(err);
		}

		if (oldNotification) {
			if (parseInt(oldNotification.pid, 10) === parseInt(data.pid, 10) && parseInt(oldNotification.importance, 10) > parseInt(data.importance, 10)) {
				return callback(null, null);
			}
		}

		var now = Date.now();
		data.datetime = now;
		async.parallel([
			function (next) {
				db.sortedSetAdd('notifications', now, data.nid, next);
			},
			function (next) {
				db.setObject('notifications:' + data.nid, data, next);
			},
		], function (err) {
			callback(err, data);
		});
	});
};

Notifications.push = function (notification, uids, callback) {
	callback = callback || function () {};

	if (!notification || !notification.nid) {
		return callback();
	}

	if (!Array.isArray(uids)) {
		uids = [uids];
	}

	uids = uids.filter(function (uid, index, array) {
		return parseInt(uid, 10) && array.indexOf(uid) === index;
	});

	if (!uids.length) {
		return callback();
	}

	setTimeout(function () {
		batch.processArray(uids, function (uids, next) {
			pushToUids(uids, notification, next);
		}, { interval: 1000 }, function (err) {
			if (err) {
				winston.error(err.stack);
			}
		});
	}, 1000);

	callback();
};

function pushToUids(uids, notification, callback) {
	var oneWeekAgo = Date.now() - 604800000;
	var unreadKeys = [];
	var readKeys = [];

	async.waterfall([
		function (next) {
			plugins.fireHook('filter:notification.push', { notification: notification, uids: uids }, next);
		},
		function (data, next) {
			uids = data.uids;
			notification = data.notification;

			uids.forEach(function (uid) {
				unreadKeys.push('uid:' + uid + ':notifications:unread');
				readKeys.push('uid:' + uid + ':notifications:read');
			});

			db.sortedSetsAdd(unreadKeys, notification.datetime, notification.nid, next);
		},
		function (next) {
			db.sortedSetsRemove(readKeys, notification.nid, next);
		},
		function (next) {
			db.sortedSetsRemoveRangeByScore(unreadKeys, '-inf', oneWeekAgo, next);
		},
		function (next) {
			db.sortedSetsRemoveRangeByScore(readKeys, '-inf', oneWeekAgo, next);
		},
		function (next) {
			var websockets = require('./socket.io');
			if (websockets.server) {
				uids.forEach(function (uid) {
					websockets.in('uid_' + uid).emit('event:new_notification', notification);
				});
			}

			plugins.fireHook('action:notification.pushed', { notification: notification, uids: uids });
			next();
		},
	], callback);
}

Notifications.pushGroup = function (notification, groupName, callback) {
	callback = callback || function () {};
	groups.getMembers(groupName, 0, -1, function (err, members) {
		if (err || !Array.isArray(members) || !members.length) {
			return callback(err);
		}

		Notifications.push(notification, members, callback);
	});
};

Notifications.pushGroups = function (notification, groupNames, callback) {
	callback = callback || function () {};
	groups.getMembersOfGroups(groupNames, function (err, groupMembers) {
		if (err) {
			return callback(err);
		}

		var members = _.unique(_.flatten(groupMembers));

<<<<<<< HEAD
		async.waterfall([
			function (next) {
				plugins.fireHook('filter:notification.push', { notification: notification, uids: uids }, next);
			},
			function (data, next) {
				if (!data || !data.notification || !data.uids || !data.uids.length) {
					return callback();
				}

				uids = data.uids;
				notification = data.notification;
=======
		Notifications.push(notification, members, callback);
	});
};
>>>>>>> 3ae3d788

Notifications.rescind = function (nid, callback) {
	callback = callback || function () {};

	async.parallel([
		async.apply(db.sortedSetRemove, 'notifications', nid),
		async.apply(db.delete, 'notifications:' + nid),
	], function (err) {
		if (err) {
			winston.error('Encountered error rescinding notification (' + nid + '): ' + err.message);
		} else {
			winston.verbose('[notifications/rescind] Rescinded notification "' + nid + '"');
		}

		callback(err, nid);
	});
};

Notifications.markRead = function (nid, uid, callback) {
	callback = callback || function () {};
	if (!parseInt(uid, 10) || !nid) {
		return callback();
	}
	Notifications.markReadMultiple([nid], uid, callback);
};

Notifications.markUnread = function (nid, uid, callback) {
	callback = callback || function () {};
	if (!parseInt(uid, 10) || !nid) {
		return callback();
	}

	db.getObject('notifications:' + nid, function (err, notification) {
		if (err || !notification) {
			return callback(err || new Error('[[error:no-notification]]'));
		}
		notification.datetime = notification.datetime || Date.now();

		async.parallel([
			async.apply(db.sortedSetRemove, 'uid:' + uid + ':notifications:read', nid),
			async.apply(db.sortedSetAdd, 'uid:' + uid + ':notifications:unread', notification.datetime, nid),
		], callback);
	});
};

Notifications.markReadMultiple = function (nids, uid, callback) {
	callback = callback || function () {};
	nids = nids.filter(Boolean);
	if (!Array.isArray(nids) || !nids.length) {
		return callback();
	}

	var notificationKeys = nids.map(function (nid) {
		return 'notifications:' + nid;
	});

	async.waterfall([
		async.apply(db.getObjectsFields, notificationKeys, ['mergeId']),
		function (mergeIds, next) {
			// Isolate mergeIds and find related notifications
			mergeIds = mergeIds.map(function (set) {
				return set.mergeId;
			}).reduce(function (memo, mergeId, idx, arr) {
				if (mergeId && idx === arr.indexOf(mergeId)) {
					memo.push(mergeId);
				}
				return memo;
			}, []);

			Notifications.findRelated(mergeIds, 'uid:' + uid + ':notifications:unread', next);
		},
		function (relatedNids, next) {
			notificationKeys = _.union(nids, relatedNids).map(function (nid) {
				return 'notifications:' + nid;
			});

			db.getObjectsFields(notificationKeys, ['nid', 'datetime'], next);
		},
	], function (err, notificationData) {
		if (err) {
			return callback(err);
		}

		// Filter out notifications that didn't exist
		notificationData = notificationData.filter(function (notification) {
			return notification && notification.nid;
		});

		// Extract nid
		nids = notificationData.map(function (notification) {
			return notification.nid;
		});

		var datetimes = notificationData.map(function (notification) {
			return (notification && notification.datetime) || Date.now();
		});

		async.parallel([
			function (next) {
				db.sortedSetRemove('uid:' + uid + ':notifications:unread', nids, next);
			},
			function (next) {
				db.sortedSetAdd('uid:' + uid + ':notifications:read', datetimes, nids, next);
			},
		], function (err) {
			callback(err);
		});
	});
};

Notifications.markAllRead = function (uid, callback) {
	db.getSortedSetRevRange('uid:' + uid + ':notifications:unread', 0, 99, function (err, nids) {
		if (err) {
			return callback(err);
		}

		if (!Array.isArray(nids) || !nids.length) {
			return callback();
		}

		Notifications.markReadMultiple(nids, uid, callback);
	});
};

Notifications.prune = function () {
	var	week = 604800000;

	var	cutoffTime = Date.now() - week;

	db.getSortedSetRangeByScore('notifications', 0, 500, '-inf', cutoffTime, function (err, nids) {
		if (err) {
			return winston.error(err.message);
		}

		if (!Array.isArray(nids) || !nids.length) {
			return;
		}

		var	keys = nids.map(function (nid) {
			return 'notifications:' + nid;
		});

		async.parallel([
			function (next) {
				db.sortedSetRemove('notifications', nids, next);
			},
			function (next) {
				db.deleteAll(keys, next);
			},
		], function (err) {
			if (err) {
				return winston.error('Encountered error pruning notifications: ' + err.message);
			}
		});
	});
};

Notifications.merge = function (notifications, callback) {
	// When passed a set of notification objects, merge any that can be merged
	var mergeIds = [
		'notifications:upvoted_your_post_in',
		'notifications:user_started_following_you',
		'notifications:user_posted_to',
		'notifications:user_flagged_post_in',
		'notifications:user_flagged_user',
		'new_register',
	];
	var isolated;
	var differentiators;
	var differentiator;
	var modifyIndex;
	var set;

	notifications = mergeIds.reduce(function (notifications, mergeId) {
		isolated = notifications.filter(function (notifObj) {
			if (!notifObj || !notifObj.hasOwnProperty('mergeId')) {
				return false;
			}

			return notifObj.mergeId.split('|')[0] === mergeId;
		});

		if (isolated.length <= 1) {
			return notifications;	// Nothing to merge
		}

		// Each isolated mergeId may have multiple differentiators, so process each separately
		differentiators = isolated.reduce(function (cur, next) {
			differentiator = next.mergeId.split('|')[1] || 0;
			if (cur.indexOf(differentiator) === -1) {
				cur.push(differentiator);
			}

			return cur;
		}, []);

		differentiators.forEach(function (differentiator) {
			if (differentiator === 0 && differentiators.length === 1) {
				set = isolated;
			} else {
				set = isolated.filter(function (notifObj) {
					return notifObj.mergeId === (mergeId + '|' + differentiator);
				});
			}

			modifyIndex = notifications.indexOf(set[0]);
			if (modifyIndex === -1 || set.length === 1) {
				return notifications;
			}

			switch (mergeId) {
			// intentional fall-through
			case 'notifications:upvoted_your_post_in':
			case 'notifications:user_started_following_you':
			case 'notifications:user_posted_to':
			case 'notifications:user_flagged_post_in':
			case 'notifications:user_flagged_user':
				var usernames = set.map(function (notifObj) {
					return notifObj && notifObj.user && notifObj.user.username;
				}).filter(function (username, idx, array) {
					return array.indexOf(username) === idx;
				});
				var numUsers = usernames.length;

				var title = S(notifications[modifyIndex].topicTitle || '').decodeHTMLEntities().s;
				var titleEscaped = title.replace(/%/g, '&#37;').replace(/,/g, '&#44;');
				titleEscaped = titleEscaped ? (', ' + titleEscaped) : '';

				if (numUsers === 2) {
					notifications[modifyIndex].bodyShort = '[[' + mergeId + '_dual, ' + usernames.join(', ') + titleEscaped + ']]';
				} else if (numUsers > 2) {
					notifications[modifyIndex].bodyShort = '[[' + mergeId + '_multiple, ' + usernames[0] + ', ' + (numUsers - 1) + titleEscaped + ']]';
				}

				notifications[modifyIndex].path = set[set.length - 1].path;
				break;

			case 'new_register':
				notifications[modifyIndex].bodyShort = '[[notifications:' + mergeId + '_multiple, ' + set.length + ']]';
				break;
			}

			// Filter out duplicates
			notifications = notifications.filter(function (notifObj, idx) {
				if (!notifObj || !notifObj.mergeId) {
					return true;
				}

				return !(notifObj.mergeId === (mergeId + (differentiator ? '|' + differentiator : '')) && idx !== modifyIndex);
			});
		});

		return notifications;
	}, notifications);

	plugins.fireHook('filter:notifications.merge', {
		notifications: notifications,
	}, function (err, data) {
		callback(err, data.notifications);
	});
};<|MERGE_RESOLUTION|>--- conflicted
+++ resolved
@@ -194,6 +194,10 @@
 			plugins.fireHook('filter:notification.push', { notification: notification, uids: uids }, next);
 		},
 		function (data, next) {
+      if (!data || !data.notification || !data.uids || !data.uids.length) {
+        return callback();
+      }
+      
 			uids = data.uids;
 			notification = data.notification;
 
@@ -246,24 +250,9 @@
 		}
 
 		var members = _.unique(_.flatten(groupMembers));
-
-<<<<<<< HEAD
-		async.waterfall([
-			function (next) {
-				plugins.fireHook('filter:notification.push', { notification: notification, uids: uids }, next);
-			},
-			function (data, next) {
-				if (!data || !data.notification || !data.uids || !data.uids.length) {
-					return callback();
-				}
-
-				uids = data.uids;
-				notification = data.notification;
-=======
 		Notifications.push(notification, members, callback);
 	});
 };
->>>>>>> 3ae3d788
 
 Notifications.rescind = function (nid, callback) {
 	callback = callback || function () {};
